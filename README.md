--- conflicted
+++ resolved
@@ -40,11 +40,7 @@
 ```
 which will download all files and also install all dependencies. 
 
-<<<<<<< HEAD
 If the above method doesn't work or you would like to see other possibilities, then please see [the install file](documents/install.md).
-=======
-If the above method doesn't work, or you would like to see other possibilities, then please see [the install file](documents/install.md).
->>>>>>> a1b433ab
 
 ## Contributing
 
