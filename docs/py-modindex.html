
<!DOCTYPE html PUBLIC "-//W3C//DTD XHTML 1.0 Transitional//EN"
  "http://www.w3.org/TR/xhtml1/DTD/xhtml1-transitional.dtd">

<html xmlns="http://www.w3.org/1999/xhtml">
  <head>
    <meta http-equiv="Content-Type" content="text/html; charset=utf-8" />
    <title>Python Module Index &#8212; MulensModel 0.2.1 documentation</title>
    <link rel="stylesheet" href="_static/alabaster.css" type="text/css" />
    <link rel="stylesheet" href="_static/pygments.css" type="text/css" />
    <script type="text/javascript">
      var DOCUMENTATION_OPTIONS = {
        URL_ROOT:    './',
        VERSION:     '0.2.1',
        COLLAPSE_INDEX: false,
        FILE_SUFFIX: '.html',
        HAS_SOURCE:  true,
        SOURCELINK_SUFFIX: '.txt'
      };
    </script>
    <script type="text/javascript" src="_static/jquery.js"></script>
    <script type="text/javascript" src="_static/underscore.js"></script>
    <script type="text/javascript" src="_static/doctools.js"></script>
    <script type="text/javascript" src="https://cdnjs.cloudflare.com/ajax/libs/mathjax/2.7.1/MathJax.js?config=TeX-AMS-MML_HTMLorMML"></script>
    <link rel="index" title="Index" href="genindex.html" />
    <link rel="search" title="Search" href="search.html" />

   
  <link rel="stylesheet" href="_static/custom.css" type="text/css" />
  
  
  <meta name="viewport" content="width=device-width, initial-scale=0.9, maximum-scale=0.9" />



  </head>
  <body>
  

    <div class="document">
      <div class="documentwrapper">
        <div class="bodywrapper">
          <div class="body" role="main">
            

   <h1>Python Module Index</h1>

   <div class="modindex-jumpbox">
   <a href="#cap-m"><strong>m</strong></a>
   </div>

   <table class="indextable modindextable">
     <tr class="pcap"><td></td><td>&#160;</td><td></td></tr>
     <tr class="cap" id="cap-m"><td></td><td>
       <strong>m</strong></td><td></td></tr>
     <tr>
       <td><img src="_static/minus.png" class="toggler"
              id="toggle-1" style="display: none" alt="-" /></td>
       <td>
       <a href="MulensModel.html#module-MulensModel"><code class="xref">MulensModel</code></a></td><td>
       <em></em></td></tr>
     <tr class="cg-1">
       <td></td>
       <td>&#160;&#160;&#160;
       <a href="MulensModel.binarylens.html#module-MulensModel.binarylens"><code class="xref">MulensModel.binarylens</code></a></td><td>
       <em></em></td></tr>
     <tr class="cg-1">
       <td></td>
<<<<<<< HEAD
       <td>&nbsp;&nbsp;&nbsp;
=======
       <td>&#160;&#160;&#160;
>>>>>>> c2d5ccfe
       <a href="MulensModel.caustics.html#module-MulensModel.caustics"><code class="xref">MulensModel.caustics</code></a></td><td>
       <em></em></td></tr>
     <tr class="cg-1">
       <td></td>
       <td>&#160;&#160;&#160;
       <a href="MulensModel.coordinates.html#module-MulensModel.coordinates"><code class="xref">MulensModel.coordinates</code></a></td><td>
       <em></em></td></tr>
     <tr class="cg-1">
       <td></td>
<<<<<<< HEAD
       <td>&nbsp;&nbsp;&nbsp;
=======
       <td>&#160;&#160;&#160;
>>>>>>> c2d5ccfe
       <a href="MulensModel.event.html#module-MulensModel.event"><code class="xref">MulensModel.event</code></a></td><td>
       <em></em></td></tr>
     <tr class="cg-1">
       <td></td>
<<<<<<< HEAD
       <td>&nbsp;&nbsp;&nbsp;
=======
       <td>&#160;&#160;&#160;
>>>>>>> c2d5ccfe
       <a href="MulensModel.fit.html#module-MulensModel.fit"><code class="xref">MulensModel.fit</code></a></td><td>
       <em></em></td></tr>
     <tr class="cg-1">
       <td></td>
<<<<<<< HEAD
       <td>&nbsp;&nbsp;&nbsp;
=======
       <td>&#160;&#160;&#160;
>>>>>>> c2d5ccfe
       <a href="MulensModel.horizons.html#module-MulensModel.horizons"><code class="xref">MulensModel.horizons</code></a></td><td>
       <em></em></td></tr>
     <tr class="cg-1">
       <td></td>
<<<<<<< HEAD
       <td>&nbsp;&nbsp;&nbsp;
=======
       <td>&#160;&#160;&#160;
>>>>>>> c2d5ccfe
       <a href="MulensModel.limbdarkeningcoeffs.html#module-MulensModel.limbdarkeningcoeffs"><code class="xref">MulensModel.limbdarkeningcoeffs</code></a></td><td>
       <em></em></td></tr>
     <tr class="cg-1">
       <td></td>
<<<<<<< HEAD
       <td>&nbsp;&nbsp;&nbsp;
=======
       <td>&#160;&#160;&#160;
>>>>>>> c2d5ccfe
       <a href="MulensModel.magnificationcurve.html#module-MulensModel.magnificationcurve"><code class="xref">MulensModel.magnificationcurve</code></a></td><td>
       <em></em></td></tr>
     <tr class="cg-1">
       <td></td>
<<<<<<< HEAD
       <td>&nbsp;&nbsp;&nbsp;
=======
       <td>&#160;&#160;&#160;
>>>>>>> c2d5ccfe
       <a href="MulensModel.model.html#module-MulensModel.model"><code class="xref">MulensModel.model</code></a></td><td>
       <em></em></td></tr>
     <tr class="cg-1">
       <td></td>
       <td>&#160;&#160;&#160;
       <a href="MulensModel.modelparameters.html#module-MulensModel.modelparameters"><code class="xref">MulensModel.modelparameters</code></a></td><td>
       <em></em></td></tr>
     <tr class="cg-1">
       <td></td>
       <td>&#160;&#160;&#160;
       <a href="MulensModel.mulensdata.html#module-MulensModel.mulensdata"><code class="xref">MulensModel.mulensdata</code></a></td><td>
       <em></em></td></tr>
     <tr class="cg-1">
       <td></td>
       <td>&#160;&#160;&#160;
       <a href="MulensModel.mulensobjects.html#module-MulensModel.mulensobjects"><code class="xref">MulensModel.mulensobjects</code></a></td><td>
       <em></em></td></tr>
     <tr class="cg-1">
       <td></td>
       <td>&#160;&#160;&#160;
       <a href="MulensModel.mulensobjects.lens.html#module-MulensModel.mulensobjects.lens"><code class="xref">MulensModel.mulensobjects.lens</code></a></td><td>
       <em></em></td></tr>
     <tr class="cg-1">
       <td></td>
       <td>&#160;&#160;&#160;
       <a href="MulensModel.mulensobjects.mulenssystem.html#module-MulensModel.mulensobjects.mulenssystem"><code class="xref">MulensModel.mulensobjects.mulenssystem</code></a></td><td>
       <em></em></td></tr>
     <tr class="cg-1">
       <td></td>
       <td>&#160;&#160;&#160;
       <a href="MulensModel.mulensobjects.source.html#module-MulensModel.mulensobjects.source"><code class="xref">MulensModel.mulensobjects.source</code></a></td><td>
       <em></em></td></tr>
     <tr class="cg-1">
       <td></td>
<<<<<<< HEAD
       <td>&nbsp;&nbsp;&nbsp;
       <a href="MulensModel.mulensparallaxvector.html#module-MulensModel.mulensparallaxvector"><code class="xref">MulensModel.mulensparallaxvector</code></a></td><td>
       <em></em></td></tr>
     <tr class="cg-1">
       <td></td>
       <td>&nbsp;&nbsp;&nbsp;
       <a href="MulensModel.mulenstime.html#module-MulensModel.mulenstime"><code class="xref">MulensModel.mulenstime</code></a></td><td>
       <em></em></td></tr>
     <tr class="cg-1">
       <td></td>
       <td>&nbsp;&nbsp;&nbsp;
       <a href="MulensModel.satelliteskycoord.html#module-MulensModel.satelliteskycoord"><code class="xref">MulensModel.satelliteskycoord</code></a></td><td>
       <em></em></td></tr>
     <tr class="cg-1">
       <td></td>
       <td>&nbsp;&nbsp;&nbsp;
       <a href="MulensModel.trajectory.html#module-MulensModel.trajectory"><code class="xref">MulensModel.trajectory</code></a></td><td>
       <em></em></td></tr>
     <tr class="cg-1">
       <td></td>
       <td>&nbsp;&nbsp;&nbsp;
       <a href="MulensModel.utils.html#module-MulensModel.utils"><code class="xref">MulensModel.utils</code></a></td><td>
       <em></em></td></tr>
     <tr class="cg-1">
       <td></td>
       <td>&nbsp;&nbsp;&nbsp;
=======
       <td>&#160;&#160;&#160;
       <a href="MulensModel.mulenstime.html#module-MulensModel.mulenstime"><code class="xref">MulensModel.mulenstime</code></a></td><td>
       <em></em></td></tr>
     <tr class="cg-1">
       <td></td>
       <td>&#160;&#160;&#160;
       <a href="MulensModel.satelliteskycoord.html#module-MulensModel.satelliteskycoord"><code class="xref">MulensModel.satelliteskycoord</code></a></td><td>
       <em></em></td></tr>
     <tr class="cg-1">
       <td></td>
       <td>&#160;&#160;&#160;
       <a href="MulensModel.trajectory.html#module-MulensModel.trajectory"><code class="xref">MulensModel.trajectory</code></a></td><td>
       <em></em></td></tr>
     <tr class="cg-1">
       <td></td>
       <td>&#160;&#160;&#160;
       <a href="MulensModel.utils.html#module-MulensModel.utils"><code class="xref">MulensModel.utils</code></a></td><td>
       <em></em></td></tr>
     <tr class="cg-1">
       <td></td>
       <td>&#160;&#160;&#160;
>>>>>>> c2d5ccfe
       <a href="MulensModel.version.html#module-MulensModel.version"><code class="xref">MulensModel.version</code></a></td><td>
       <em></em></td></tr>
   </table>


          </div>
        </div>
      </div>
      <div class="sphinxsidebar" role="navigation" aria-label="main navigation">
        <div class="sphinxsidebarwrapper"><div class="relations">
<h3>Related Topics</h3>
<ul>
  <li><a href="index.html">Documentation overview</a><ul>
  </ul></li>
</ul>
</div>
<div id="searchbox" style="display: none" role="search">
  <h3>Quick search</h3>
    <form class="search" action="search.html" method="get">
      <div><input type="text" name="q" /></div>
      <div><input type="submit" value="Go" /></div>
      <input type="hidden" name="check_keywords" value="yes" />
      <input type="hidden" name="area" value="default" />
    </form>
</div>
<script type="text/javascript">$('#searchbox').show(0);</script>
        </div>
      </div>
      <div class="clearer"></div>
    </div>
    <div class="footer">
      &copy;2017, Radek Poleski, Jennifer Yee.
      
      |
      Powered by <a href="http://sphinx-doc.org/">Sphinx 1.6.3</a>
      &amp; <a href="https://github.com/bitprophet/alabaster">Alabaster 0.7.10</a>
      
    </div>

    

    
  </body>
</html><|MERGE_RESOLUTION|>--- conflicted
+++ resolved
@@ -66,11 +66,7 @@
        <em></em></td></tr>
      <tr class="cg-1">
        <td></td>
-<<<<<<< HEAD
-       <td>&nbsp;&nbsp;&nbsp;
-=======
-       <td>&#160;&#160;&#160;
->>>>>>> c2d5ccfe
+       <td>&#160;&#160;&#160;
        <a href="MulensModel.caustics.html#module-MulensModel.caustics"><code class="xref">MulensModel.caustics</code></a></td><td>
        <em></em></td></tr>
      <tr class="cg-1">
@@ -80,56 +76,37 @@
        <em></em></td></tr>
      <tr class="cg-1">
        <td></td>
-<<<<<<< HEAD
-       <td>&nbsp;&nbsp;&nbsp;
-=======
-       <td>&#160;&#160;&#160;
->>>>>>> c2d5ccfe
+       <td>&nbsp;&nbsp;&nbsp;
        <a href="MulensModel.event.html#module-MulensModel.event"><code class="xref">MulensModel.event</code></a></td><td>
        <em></em></td></tr>
      <tr class="cg-1">
        <td></td>
-<<<<<<< HEAD
-       <td>&nbsp;&nbsp;&nbsp;
-=======
-       <td>&#160;&#160;&#160;
->>>>>>> c2d5ccfe
+       <td>&nbsp;&nbsp;&nbsp;
+       <td>&#160;&#160;&#160;
        <a href="MulensModel.fit.html#module-MulensModel.fit"><code class="xref">MulensModel.fit</code></a></td><td>
        <em></em></td></tr>
      <tr class="cg-1">
        <td></td>
-<<<<<<< HEAD
-       <td>&nbsp;&nbsp;&nbsp;
-=======
-       <td>&#160;&#160;&#160;
->>>>>>> c2d5ccfe
+       <td>&nbsp;&nbsp;&nbsp;
+       <td>&#160;&#160;&#160;
        <a href="MulensModel.horizons.html#module-MulensModel.horizons"><code class="xref">MulensModel.horizons</code></a></td><td>
        <em></em></td></tr>
      <tr class="cg-1">
        <td></td>
-<<<<<<< HEAD
-       <td>&nbsp;&nbsp;&nbsp;
-=======
-       <td>&#160;&#160;&#160;
->>>>>>> c2d5ccfe
+       <td>&nbsp;&nbsp;&nbsp;
+       <td>&#160;&#160;&#160;
        <a href="MulensModel.limbdarkeningcoeffs.html#module-MulensModel.limbdarkeningcoeffs"><code class="xref">MulensModel.limbdarkeningcoeffs</code></a></td><td>
        <em></em></td></tr>
      <tr class="cg-1">
        <td></td>
-<<<<<<< HEAD
-       <td>&nbsp;&nbsp;&nbsp;
-=======
-       <td>&#160;&#160;&#160;
->>>>>>> c2d5ccfe
+       <td>&nbsp;&nbsp;&nbsp;
+       <td>&#160;&#160;&#160;
        <a href="MulensModel.magnificationcurve.html#module-MulensModel.magnificationcurve"><code class="xref">MulensModel.magnificationcurve</code></a></td><td>
        <em></em></td></tr>
      <tr class="cg-1">
        <td></td>
-<<<<<<< HEAD
-       <td>&nbsp;&nbsp;&nbsp;
-=======
-       <td>&#160;&#160;&#160;
->>>>>>> c2d5ccfe
+       <td>&nbsp;&nbsp;&nbsp;
+       <td>&#160;&#160;&#160;
        <a href="MulensModel.model.html#module-MulensModel.model"><code class="xref">MulensModel.model</code></a></td><td>
        <em></em></td></tr>
      <tr class="cg-1">
@@ -164,56 +141,28 @@
        <em></em></td></tr>
      <tr class="cg-1">
        <td></td>
-<<<<<<< HEAD
-       <td>&nbsp;&nbsp;&nbsp;
-       <a href="MulensModel.mulensparallaxvector.html#module-MulensModel.mulensparallaxvector"><code class="xref">MulensModel.mulensparallaxvector</code></a></td><td>
-       <em></em></td></tr>
-     <tr class="cg-1">
-       <td></td>
-       <td>&nbsp;&nbsp;&nbsp;
+
+       <td>&#160;&#160;&#160;
        <a href="MulensModel.mulenstime.html#module-MulensModel.mulenstime"><code class="xref">MulensModel.mulenstime</code></a></td><td>
        <em></em></td></tr>
      <tr class="cg-1">
        <td></td>
-       <td>&nbsp;&nbsp;&nbsp;
+       <td>&#160;&#160;&#160;
        <a href="MulensModel.satelliteskycoord.html#module-MulensModel.satelliteskycoord"><code class="xref">MulensModel.satelliteskycoord</code></a></td><td>
        <em></em></td></tr>
      <tr class="cg-1">
        <td></td>
-       <td>&nbsp;&nbsp;&nbsp;
+       <td>&#160;&#160;&#160;
        <a href="MulensModel.trajectory.html#module-MulensModel.trajectory"><code class="xref">MulensModel.trajectory</code></a></td><td>
        <em></em></td></tr>
      <tr class="cg-1">
        <td></td>
-       <td>&nbsp;&nbsp;&nbsp;
+       <td>&#160;&#160;&#160;
        <a href="MulensModel.utils.html#module-MulensModel.utils"><code class="xref">MulensModel.utils</code></a></td><td>
        <em></em></td></tr>
      <tr class="cg-1">
        <td></td>
-       <td>&nbsp;&nbsp;&nbsp;
-=======
-       <td>&#160;&#160;&#160;
-       <a href="MulensModel.mulenstime.html#module-MulensModel.mulenstime"><code class="xref">MulensModel.mulenstime</code></a></td><td>
-       <em></em></td></tr>
-     <tr class="cg-1">
-       <td></td>
-       <td>&#160;&#160;&#160;
-       <a href="MulensModel.satelliteskycoord.html#module-MulensModel.satelliteskycoord"><code class="xref">MulensModel.satelliteskycoord</code></a></td><td>
-       <em></em></td></tr>
-     <tr class="cg-1">
-       <td></td>
-       <td>&#160;&#160;&#160;
-       <a href="MulensModel.trajectory.html#module-MulensModel.trajectory"><code class="xref">MulensModel.trajectory</code></a></td><td>
-       <em></em></td></tr>
-     <tr class="cg-1">
-       <td></td>
-       <td>&#160;&#160;&#160;
-       <a href="MulensModel.utils.html#module-MulensModel.utils"><code class="xref">MulensModel.utils</code></a></td><td>
-       <em></em></td></tr>
-     <tr class="cg-1">
-       <td></td>
-       <td>&#160;&#160;&#160;
->>>>>>> c2d5ccfe
+       <td>&#160;&#160;&#160;
        <a href="MulensModel.version.html#module-MulensModel.version"><code class="xref">MulensModel.version</code></a></td><td>
        <em></em></td></tr>
    </table>
