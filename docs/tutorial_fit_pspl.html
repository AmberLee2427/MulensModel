
<!DOCTYPE html PUBLIC "-//W3C//DTD XHTML 1.0 Transitional//EN"
  "http://www.w3.org/TR/xhtml1/DTD/xhtml1-transitional.dtd">

<html xmlns="http://www.w3.org/1999/xhtml">
  <head>
    <meta http-equiv="Content-Type" content="text/html; charset=utf-8" />
    <title>Basic Fitting Tutorial &#8212; MulensModel 0.2.1 documentation</title>
    <link rel="stylesheet" href="_static/alabaster.css" type="text/css" />
    <link rel="stylesheet" href="_static/pygments.css" type="text/css" />
    <script type="text/javascript">
      var DOCUMENTATION_OPTIONS = {
        URL_ROOT:    './',
        VERSION:     '0.2.1',
        COLLAPSE_INDEX: false,
        FILE_SUFFIX: '.html',
        HAS_SOURCE:  true,
        SOURCELINK_SUFFIX: '.txt'
      };
    </script>
    <script type="text/javascript" src="_static/jquery.js"></script>
    <script type="text/javascript" src="_static/underscore.js"></script>
    <script type="text/javascript" src="_static/doctools.js"></script>
<<<<<<< HEAD
    <script type="text/javascript" src="https://cdn.mathjax.org/mathjax/latest/MathJax.js?config=TeX-AMS-MML_HTMLorMML"></script>
    <link rel="top" title="MulensModel 0.2.1 documentation" href="index.html" />
    <link rel="prev" title="Very Basic Tutorial" href="tutorial.html" />
=======
    <script type="text/javascript" src="https://cdnjs.cloudflare.com/ajax/libs/mathjax/2.7.1/MathJax.js?config=TeX-AMS-MML_HTMLorMML"></script>
    <link rel="index" title="Index" href="genindex.html" />
    <link rel="search" title="Search" href="search.html" />
>>>>>>> c2d5ccfe
   
  <link rel="stylesheet" href="_static/custom.css" type="text/css" />
  
  
  <meta name="viewport" content="width=device-width, initial-scale=0.9, maximum-scale=0.9" />

  </head>
<<<<<<< HEAD
  <body role="document">
    <div class="related" role="navigation" aria-label="related navigation">
      <h3>Navigation</h3>
      <ul>
        <li class="right" style="margin-right: 10px">
          <a href="genindex.html" title="General Index"
             accesskey="I">index</a></li>
        <li class="right" >
          <a href="py-modindex.html" title="Python Module Index"
             >modules</a> |</li>
        <li class="right" >
          <a href="tutorial.html" title="Very Basic Tutorial"
             accesskey="P">previous</a> |</li>
        <li class="nav-item nav-item-0"><a href="index.html">MulensModel 0.2.1 documentation</a> &raquo;</li> 
      </ul>
    </div>  
=======
  <body>
  
>>>>>>> c2d5ccfe

    <div class="document">
      <div class="documentwrapper">
        <div class="bodywrapper">
          <div class="body" role="main">
            
  <div class="section" id="basic-fitting-tutorial">
<h1>Basic Fitting Tutorial<a class="headerlink" href="#basic-fitting-tutorial" title="Permalink to this headline">¶</a></h1>
<p>This tutorial shows how to fit basic point-source/point-lens model to
the data. Similar material can be found in
<a class="reference external" href="https://github.com/rpoleski/MulensModel/blob/master/examples/example_02_fitting.py">example 2</a>.</p>
<div class="section" id="importing-data">
<h2>Importing data<a class="headerlink" href="#importing-data" title="Permalink to this headline">¶</a></h2>
<p>First things first - we need to import some modules:</p>
<<<<<<< HEAD
<div class="highlight-python"><div class="highlight"><pre><span class="kn">import</span> <span class="nn">os</span>
<span class="kn">import</span> <span class="nn">numpy</span> <span class="kn">as</span> <span class="nn">np</span>
=======
<div class="highlight-python"><div class="highlight"><pre><span></span><span class="kn">import</span> <span class="nn">os</span>
>>>>>>> c2d5ccfe
<span class="kn">import</span> <span class="nn">matplotlib.pyplot</span> <span class="kn">as</span> <span class="nn">plt</span>
<span class="kn">import</span> <span class="nn">MulensModel</span>
<span class="kn">from</span> <span class="nn">MulensModel</span> <span class="kn">import</span> <span class="n">Event</span><span class="p">,</span> <span class="n">Fit</span><span class="p">,</span> <span class="n">Model</span><span class="p">,</span> <span class="n">MulensData</span><span class="p">,</span> <span class="n">Utils</span>
</pre></div>
</div>
<p>Then we import the data (downloaded together with the code) to
the <a class="reference external" href="https://rpoleski.github.io/MulensModel/MulensModel.mulensdata.html">MulensData class</a>:</p>
<div class="highlight-python"><div class="highlight"><pre><span></span><span class="n">file_name</span> <span class="o">=</span> <span class="n">os</span><span class="o">.</span><span class="n">path</span><span class="o">.</span><span class="n">join</span><span class="p">(</span><span class="n">MulensModel</span><span class="o">.</span><span class="n">MODULE_PATH</span><span class="p">,</span> <span class="s2">&quot;data&quot;</span><span class="p">,</span>
                                                     <span class="s2">&quot;phot_ob08092_O4.dat&quot;</span><span class="p">)</span>
<span class="n">my_data</span> <span class="o">=</span> <span class="n">MulensData</span><span class="p">(</span><span class="n">file_name</span><span class="o">=</span><span class="n">file_name</span><span class="p">)</span>
<span class="k">print</span><span class="p">(</span><span class="s2">&quot;{:} file was imported&quot;</span><span class="o">.</span><span class="n">format</span><span class="p">(</span><span class="n">file_name</span><span class="p">))</span>
</pre></div>
</div>
</div>
<div class="section" id="plotting-data">
<h2>Plotting data<a class="headerlink" href="#plotting-data" title="Permalink to this headline">¶</a></h2>
<p>Next step would be plotting these data using matplotlib package:</p>
<div class="highlight-python"><div class="highlight"><pre><span></span><span class="n">plt</span><span class="o">.</span><span class="n">figure</span><span class="p">()</span>
<span class="n">plt</span><span class="o">.</span><span class="n">errorbar</span><span class="p">(</span><span class="n">my_data</span><span class="o">.</span><span class="n">time</span><span class="p">,</span> <span class="n">my_data</span><span class="o">.</span><span class="n">mag</span><span class="p">,</span> <span class="n">yerr</span><span class="o">=</span><span class="n">my_data</span><span class="o">.</span><span class="n">err_mag</span><span class="p">,</span> <span class="n">fmt</span><span class="o">=</span><span class="s1">&#39;.&#39;</span><span class="p">)</span>
<span class="n">plt</span><span class="o">.</span><span class="n">gca</span><span class="p">()</span><span class="o">.</span><span class="n">invert_yaxis</span><span class="p">()</span> <span class="c1"># We need this to invert magnitude axis.</span>
<span class="n">plt</span><span class="o">.</span><span class="n">show</span><span class="p">()</span>
</pre></div>
</div>
<p>From the plot we see that the peak was around JD’ of 5380.0,
the peak magnitude was about 0.8 mag brighter than baseline,
and the event lasted dozens of days.
We can turn these pieces of information into a very rough estimates of
the event parameters:</p>
<div class="highlight-python"><div class="highlight"><pre><span></span><span class="n">t_0</span> <span class="o">=</span> <span class="mf">5380.0</span>
<span class="n">u_0</span> <span class="o">=</span> <span class="mf">0.5</span>
<span class="n">t_E</span> <span class="o">=</span> <span class="mf">20.0</span> <span class="c1"># This is in days.</span>
</pre></div>
</div>
<p>We guessed <code class="docutils literal"><span class="pre">u_0</span> <span class="pre">=</span> <span class="pre">0.5</span></code> based on the peak amplitude. The magnitude difference
of 0.8 mag corresponds to flux ratio of slightly above 2. The magnification
<em>A</em> and the impact parameter <em>u_0</em> are very approximately related via <em>A=1/u_0</em>
so <em>u_0 = 0.5</em> should be a good choice.</p>
</div>
<div class="section" id="preparing-for-fitting">
<h2>Preparing for fitting<a class="headerlink" href="#preparing-for-fitting" title="Permalink to this headline">¶</a></h2>
<p>The rough estimates of the event parameters allow us to define
a <a class="reference external" href="https://rpoleski.github.io/MulensModel/MulensModel.model.html">Model</a>
and plot it
together with data:</p>
<div class="highlight-python"><div class="highlight"><pre><span></span><span class="n">pspl_model</span> <span class="o">=</span> <span class="n">Model</span><span class="p">({</span><span class="s1">&#39;t_0&#39;</span><span class="p">:</span> <span class="n">t_0</span><span class="p">,</span> <span class="s1">&#39;u_0&#39;</span><span class="p">:</span> <span class="n">u_0</span><span class="p">,</span> <span class="s1">&#39;t_E&#39;</span><span class="p">:</span> <span class="n">t_E</span><span class="p">})</span>
<span class="n">pspl_model</span><span class="o">.</span><span class="n">set_datasets</span><span class="p">([</span><span class="n">my_data</span><span class="p">])</span>
<span class="n">pspl_model</span><span class="o">.</span><span class="n">plot_data</span><span class="p">()</span>
<span class="n">pspl_model</span><span class="o">.</span><span class="n">plot_lc</span><span class="p">()</span>
<span class="n">plt</span><span class="o">.</span><span class="n">show</span><span class="p">()</span>
</pre></div>
</div>
<p>To associate a dataset with model we called Model.set_datasets() function.
Its argument is a list of datasets. In the present case this list contains only
a single dataset. If you have more datasets, then just include all of them
in the list passed to set_datasets(), e.g.,
<code class="docutils literal"><span class="pre">pspl_model.set_datasets([my_data,</span> <span class="pre">my_friends_data])</span></code>.</p>
<p>The plot looks seems fine, i.e., the peak is more or less where it should be.
Hence, we can use our rough estimates as a starting point for fitting
procedure.</p>
<p>You may want to learn more on plotting in MulensModel from
<a class="reference external" href="https://github.com/rpoleski/MulensModel/blob/master/examples/example_05_MB08310.py">example 5</a>.</p>
<p>To fit the model parameters we will need to calculate chi^2. The chi^2
calculation requires an instance of the
<a class="reference external" href="https://rpoleski.github.io/MulensModel/MulensModel.event.htl">Event Class</a>
that combines the Model and
the MulensData:</p>
<div class="highlight-python"><div class="highlight"><pre><span></span><span class="n">my_event</span> <span class="o">=</span> <span class="n">Event</span><span class="p">(</span><span class="n">datasets</span><span class="o">=</span><span class="n">my_data</span><span class="p">,</span> <span class="n">model</span><span class="o">=</span><span class="n">pspl_model</span><span class="p">)</span>
<span class="n">chi2_initial</span> <span class="o">=</span> <span class="n">my_event</span><span class="o">.</span><span class="n">get_chi2</span><span class="p">()</span>
<span class="k">print</span><span class="p">(</span><span class="n">my_event</span><span class="o">.</span><span class="n">model</span><span class="o">.</span><span class="n">parameters</span><span class="p">)</span>
<span class="k">print</span><span class="p">(</span><span class="s2">&quot;give chi^2 of {:.2f}.&quot;</span><span class="o">.</span><span class="n">format</span><span class="p">(</span><span class="n">chi2_initial</span><span class="p">))</span>
</pre></div>
</div>
<p>We have the ability to get the goodness of fit and it turn it into a function:</p>
<div class="highlight-python"><div class="highlight"><pre><span></span><span class="n">parameters_to_fit</span> <span class="o">=</span> <span class="p">[</span><span class="s2">&quot;t_0&quot;</span><span class="p">,</span> <span class="s2">&quot;u_0&quot;</span><span class="p">,</span> <span class="s2">&quot;t_E&quot;</span><span class="p">]</span>
<span class="n">initial_guess</span> <span class="o">=</span> <span class="p">[</span><span class="n">t_0</span><span class="p">,</span> <span class="n">u_0</span><span class="p">,</span> <span class="n">t_E</span><span class="p">]</span>

<span class="k">def</span> <span class="nf">chi2_for_model</span><span class="p">(</span><span class="n">theta</span><span class="p">,</span> <span class="n">event</span><span class="p">,</span> <span class="n">parameters_to_fit</span><span class="p">):</span>
    <span class="sd">&quot;&quot;&quot;for given event set attributes from parameters_to_fit (list of str)</span>
<span class="sd">    to values from the theta list&quot;&quot;&quot;</span>
    <span class="k">for</span> <span class="p">(</span><span class="n">key</span><span class="p">,</span> <span class="n">parameter</span><span class="p">)</span> <span class="ow">in</span> <span class="nb">enumerate</span><span class="p">(</span><span class="n">parameters_to_fit</span><span class="p">):</span>
        <span class="nb">setattr</span><span class="p">(</span><span class="n">event</span><span class="o">.</span><span class="n">model</span><span class="p">,</span> <span class="n">parameter</span><span class="p">,</span> <span class="n">theta</span><span class="p">[</span><span class="n">key</span><span class="p">])</span>
    <span class="k">return</span> <span class="n">event</span><span class="o">.</span><span class="n">get_chi2</span><span class="p">()</span>
</pre></div>
</div>
<p>The chi2_for_model() function as a first argument has a sequence of
float-type values. The second argument is an instance of the Event class.
The third argument is a list that specifies the attributes of Event.model that
will be changed. Note that the order of theta values and parameters_to_fit are
the same.</p>
</div>
<div class="section" id="fitting-model-parameters">
<h2>Fitting model parameters<a class="headerlink" href="#fitting-model-parameters" title="Permalink to this headline">¶</a></h2>
<p>Ok, finally we can fit the parameters. Here we will use
<a class="reference external" href="https://docs.scipy.org/doc/scipy/reference/optimize.minimize-neldermead.html">the minimize() function</a>
from SciPy subpackage optimize. We encourage you to
try other fitting routines.</p>
<div class="highlight-python"><div class="highlight"><pre><span></span><span class="kn">import</span> <span class="nn">scipy.optimize</span> <span class="kn">as</span> <span class="nn">op</span>
<span class="n">result</span> <span class="o">=</span> <span class="n">op</span><span class="o">.</span><span class="n">minimize</span><span class="p">(</span><span class="n">chi2_for_model</span><span class="p">,</span> <span class="n">x0</span><span class="o">=</span><span class="n">initial_guess</span><span class="p">,</span>
        <span class="n">args</span><span class="o">=</span><span class="p">(</span><span class="n">my_event</span><span class="p">,</span> <span class="n">parameters_to_fit</span><span class="p">),</span> <span class="n">method</span><span class="o">=</span><span class="s1">&#39;Nelder-Mead&#39;</span><span class="p">)</span>
</pre></div>
</div>
<<<<<<< HEAD
<p>Fitting is done, so we can inspect the results. The function minimize()
gives different output depending on method parameter. We will use just
a few:</p>
<div class="highlight-python"><div class="highlight"><pre><span class="k">print</span><span class="p">(</span><span class="s">&quot;Fitting was successful? {:}&quot;</span><span class="o">.</span><span class="n">format</span><span class="p">(</span><span class="n">result</span><span class="o">.</span><span class="n">success</span><span class="p">))</span>
<span class="k">if</span> <span class="ow">not</span> <span class="n">result</span><span class="o">.</span><span class="n">success</span><span class="p">:</span>
    <span class="k">print</span><span class="p">(</span><span class="n">result</span><span class="o">.</span><span class="n">message</span><span class="p">)</span>
<span class="k">print</span><span class="p">(</span><span class="s">&quot;Function evaluations: {:}&quot;</span><span class="o">.</span><span class="n">format</span><span class="p">(</span><span class="n">result</span><span class="o">.</span><span class="n">nfev</span><span class="p">))</span>
<span class="k">print</span><span class="p">(</span><span class="s">&quot;The smallest function value: {:.3f}&quot;</span><span class="o">.</span><span class="n">format</span><span class="p">(</span><span class="n">np</span><span class="o">.</span><span class="n">array</span><span class="p">(</span><span class="n">result</span><span class="o">.</span><span class="n">fun</span><span class="p">)[</span><span class="mi">0</span><span class="p">]))</span>
<span class="k">print</span><span class="p">(</span><span class="s">&quot;for parameters: {:.5f} {:.4f} {:.3f}&quot;</span><span class="o">.</span><span class="n">format</span><span class="p">(</span><span class="o">*</span><span class="n">result</span><span class="o">.</span><span class="n">x</span><span class="o">.</span><span class="n">tolist</span><span class="p">()))</span>
</pre></div>
</div>
<p>The best-fitting function parameters are stored in <code class="docutils literal"><span class="pre">result.x</span></code>, which is
of numpy.ndarray type. To have a nice output, we converted them to a list.
The smallest function value is returned in <code class="docutils literal"><span class="pre">result.fun</span></code>, which can be of
a float or a numpy.ndarray type.
Let&#8217;s plot two different models:</p>
<div class="highlight-python"><div class="highlight"><pre><span class="c"># Initial model:</span>
<span class="n">pspl_model</span><span class="o">.</span><span class="n">t_0</span> <span class="o">=</span> <span class="n">t_0</span>
<span class="n">pspl_model</span><span class="o">.</span><span class="n">u_0</span> <span class="o">=</span> <span class="n">u_0</span>
<span class="n">pspl_model</span><span class="o">.</span><span class="n">t_E</span> <span class="o">=</span> <span class="n">t_E</span>
<span class="n">pspl_model</span><span class="o">.</span><span class="n">plot_lc</span><span class="p">(</span><span class="n">label</span><span class="o">=</span><span class="s">&#39;initial&#39;</span><span class="p">,</span> <span class="n">c</span><span class="o">=</span><span class="s">&#39;red&#39;</span><span class="p">)</span>
<span class="c"># Best fitting model:</span>
<span class="n">pspl_model</span><span class="o">.</span><span class="n">t_0</span> <span class="o">=</span> <span class="n">result</span><span class="o">.</span><span class="n">x</span><span class="p">[</span><span class="mi">0</span><span class="p">]</span>
<span class="n">pspl_model</span><span class="o">.</span><span class="n">u_0</span> <span class="o">=</span> <span class="n">result</span><span class="o">.</span><span class="n">x</span><span class="p">[</span><span class="mi">1</span><span class="p">]</span>
<span class="n">pspl_model</span><span class="o">.</span><span class="n">t_E</span> <span class="o">=</span> <span class="n">result</span><span class="o">.</span><span class="n">x</span><span class="p">[</span><span class="mi">2</span><span class="p">]</span>
<span class="n">pspl_model</span><span class="o">.</span><span class="n">plot_lc</span><span class="p">(</span><span class="n">label</span><span class="o">=</span><span class="s">&#39;fitted&#39;</span><span class="p">)</span>
<span class="c"># Finally: data, legend, and show the plot:</span>
<span class="n">pspl_model</span><span class="o">.</span><span class="n">plot_data</span><span class="p">()</span>
<span class="n">plt</span><span class="o">.</span><span class="n">legend</span><span class="p">(</span><span class="n">loc</span><span class="o">=</span><span class="s">&#39;best&#39;</span><span class="p">)</span>
<span class="n">plt</span><span class="o">.</span><span class="n">show</span><span class="p">()</span>
</pre></div>
</div>
<p>If you zoom-in on the peak, you will easily see that the fitted model is
much better.</p>
<p>Congratulations! You have fitted the model to the data.</p>
</div>
<div class="section" id="excercise">
<h2>Excercise<a class="headerlink" href="#excercise" title="Permalink to this headline">¶</a></h2>
<p>Try using different optimization routine, starting point,
or apply constraints on the fit. If
<a class="reference external" href="https://docs.scipy.org/doc/scipy/reference/optimize.html">the minimize() function</a>
is now your favourite fitting routine, then still you can call it differently.
Try changing <code class="docutils literal"><span class="pre">method</span></code> parameter to one of:
&#8216;Powell&#8217;, &#8216;CG&#8217;, &#8216;BFGS&#8217;, &#8216;TNC&#8217;, &#8216;COBYLA&#8217;.</p>
=======
<p>To be continued… (print results, plot results, give exercise)</p>
>>>>>>> c2d5ccfe
</div>
</div>


          </div>
        </div>
      </div>
      <div class="sphinxsidebar" role="navigation" aria-label="main navigation">
        <div class="sphinxsidebarwrapper">
  <h3><a href="index.html">Table Of Contents</a></h3>
  <ul>
<li><a class="reference internal" href="#">Basic Fitting Tutorial</a><ul>
<li><a class="reference internal" href="#importing-data">Importing data</a></li>
<li><a class="reference internal" href="#plotting-data">Plotting data</a></li>
<li><a class="reference internal" href="#preparing-for-fitting">Preparing for fitting</a></li>
<li><a class="reference internal" href="#fitting-model-parameters">Fitting model parameters</a></li>
<li><a class="reference internal" href="#excercise">Excercise</a></li>
</ul>
</li>
</ul>
<<<<<<< HEAD

  <h4>Previous topic</h4>
  <p class="topless"><a href="tutorial.html"
                        title="previous chapter">Very Basic Tutorial</a></p>
=======
<div class="relations">
<h3>Related Topics</h3>
<ul>
  <li><a href="index.html">Documentation overview</a><ul>
  </ul></li>
</ul>
</div>
>>>>>>> c2d5ccfe
  <div role="note" aria-label="source link">
    <h3>This Page</h3>
    <ul class="this-page-menu">
      <li><a href="_sources/tutorial_fit_pspl.rst.txt"
            rel="nofollow">Show Source</a></li>
    </ul>
   </div>
<div id="searchbox" style="display: none" role="search">
  <h3>Quick search</h3>
    <form class="search" action="search.html" method="get">
      <div><input type="text" name="q" /></div>
      <div><input type="submit" value="Go" /></div>
      <input type="hidden" name="check_keywords" value="yes" />
      <input type="hidden" name="area" value="default" />
    </form>
</div>
<script type="text/javascript">$('#searchbox').show(0);</script>
        </div>
      </div>
      <div class="clearer"></div>
    </div>
    <div class="footer">
      &copy;2017, Radek Poleski, Jennifer Yee.
      
      |
      Powered by <a href="http://sphinx-doc.org/">Sphinx 1.6.3</a>
      &amp; <a href="https://github.com/bitprophet/alabaster">Alabaster 0.7.10</a>
      
      |
      <a href="_sources/tutorial_fit_pspl.rst.txt"
          rel="nofollow">Page source</a>
    </div>

    

    
  </body>
</html><|MERGE_RESOLUTION|>--- conflicted
+++ resolved
@@ -21,15 +21,9 @@
     <script type="text/javascript" src="_static/jquery.js"></script>
     <script type="text/javascript" src="_static/underscore.js"></script>
     <script type="text/javascript" src="_static/doctools.js"></script>
-<<<<<<< HEAD
-    <script type="text/javascript" src="https://cdn.mathjax.org/mathjax/latest/MathJax.js?config=TeX-AMS-MML_HTMLorMML"></script>
-    <link rel="top" title="MulensModel 0.2.1 documentation" href="index.html" />
-    <link rel="prev" title="Very Basic Tutorial" href="tutorial.html" />
-=======
     <script type="text/javascript" src="https://cdnjs.cloudflare.com/ajax/libs/mathjax/2.7.1/MathJax.js?config=TeX-AMS-MML_HTMLorMML"></script>
     <link rel="index" title="Index" href="genindex.html" />
     <link rel="search" title="Search" href="search.html" />
->>>>>>> c2d5ccfe
    
   <link rel="stylesheet" href="_static/custom.css" type="text/css" />
   
@@ -37,7 +31,6 @@
   <meta name="viewport" content="width=device-width, initial-scale=0.9, maximum-scale=0.9" />
 
   </head>
-<<<<<<< HEAD
   <body role="document">
     <div class="related" role="navigation" aria-label="related navigation">
       <h3>Navigation</h3>
@@ -54,10 +47,6 @@
         <li class="nav-item nav-item-0"><a href="index.html">MulensModel 0.2.1 documentation</a> &raquo;</li> 
       </ul>
     </div>  
-=======
-  <body>
-  
->>>>>>> c2d5ccfe
 
     <div class="document">
       <div class="documentwrapper">
@@ -72,12 +61,8 @@
 <div class="section" id="importing-data">
 <h2>Importing data<a class="headerlink" href="#importing-data" title="Permalink to this headline">¶</a></h2>
 <p>First things first - we need to import some modules:</p>
-<<<<<<< HEAD
 <div class="highlight-python"><div class="highlight"><pre><span class="kn">import</span> <span class="nn">os</span>
 <span class="kn">import</span> <span class="nn">numpy</span> <span class="kn">as</span> <span class="nn">np</span>
-=======
-<div class="highlight-python"><div class="highlight"><pre><span></span><span class="kn">import</span> <span class="nn">os</span>
->>>>>>> c2d5ccfe
 <span class="kn">import</span> <span class="nn">matplotlib.pyplot</span> <span class="kn">as</span> <span class="nn">plt</span>
 <span class="kn">import</span> <span class="nn">MulensModel</span>
 <span class="kn">from</span> <span class="nn">MulensModel</span> <span class="kn">import</span> <span class="n">Event</span><span class="p">,</span> <span class="n">Fit</span><span class="p">,</span> <span class="n">Model</span><span class="p">,</span> <span class="n">MulensData</span><span class="p">,</span> <span class="n">Utils</span>
@@ -179,7 +164,6 @@
         <span class="n">args</span><span class="o">=</span><span class="p">(</span><span class="n">my_event</span><span class="p">,</span> <span class="n">parameters_to_fit</span><span class="p">),</span> <span class="n">method</span><span class="o">=</span><span class="s1">&#39;Nelder-Mead&#39;</span><span class="p">)</span>
 </pre></div>
 </div>
-<<<<<<< HEAD
 <p>Fitting is done, so we can inspect the results. The function minimize()
 gives different output depending on method parameter. We will use just
 a few:</p>
@@ -224,9 +208,6 @@
 is now your favourite fitting routine, then still you can call it differently.
 Try changing <code class="docutils literal"><span class="pre">method</span></code> parameter to one of:
 &#8216;Powell&#8217;, &#8216;CG&#8217;, &#8216;BFGS&#8217;, &#8216;TNC&#8217;, &#8216;COBYLA&#8217;.</p>
-=======
-<p>To be continued… (print results, plot results, give exercise)</p>
->>>>>>> c2d5ccfe
 </div>
 </div>
 
@@ -247,20 +228,10 @@
 </ul>
 </li>
 </ul>
-<<<<<<< HEAD
 
   <h4>Previous topic</h4>
   <p class="topless"><a href="tutorial.html"
                         title="previous chapter">Very Basic Tutorial</a></p>
-=======
-<div class="relations">
-<h3>Related Topics</h3>
-<ul>
-  <li><a href="index.html">Documentation overview</a><ul>
-  </ul></li>
-</ul>
-</div>
->>>>>>> c2d5ccfe
   <div role="note" aria-label="source link">
     <h3>This Page</h3>
     <ul class="this-page-menu">
