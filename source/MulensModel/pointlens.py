--- conflicted
+++ resolved
@@ -655,10 +655,6 @@
         Witt & Mao 1994 approach and equations 16-19 from Bozza et al. 2018.
         """
         n_annuli += 1  # It's easier to have r=0 ring as well.
-<<<<<<< HEAD
-=======
-
->>>>>>> f2b005c7
         annuli = np.linspace(0, 1., n_annuli)
         r2 = annuli**2
 
