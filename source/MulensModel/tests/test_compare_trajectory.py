import MulensModel as mm
import numpy as np
import unittest
import pytest

def get_times():
    N = 5
    times = []
    t_0 = get_parameters().t_0
    t_E = get_parameters().t_E

<<<<<<< HEAD
    for i in range(0,N,1):
        times.append(t_0 - 3 * t_E + i * (6 * t_E / (N - 1)))
    return times

=======
def get_times(parameters):
    N = 5
    times = []
    t_0 = parameters.t_0
    t_E = parameters.t_E

    for i in range(0,N,1):
        times.append(t_0 - 3 * t_E + i * (6 * t_E / (N - 1)))
    return times

>>>>>>> e14ca8a4
def get_parameters():

    s = 1.2
    q = 0.123
    u_0 = 0.555
    alpha = 17.5
    t_0 = 2455500
    t_E = 100
    rho = 0.01

    ds_dt = 20.2
    dalpha_dt = -30.3
    ds_z_dt = 20


    parameters_extra = mm.ModelParameters({'t_0': t_0, 'u_0': u_0, 't_E': t_E, 's': s, 'q': q, 'alpha': alpha,'rho': rho, 'ds_dt': ds_dt, 'dalpha_dt': dalpha_dt, 'ds_z_dt': ds_z_dt})

    return parameters_extra


def test_trajectory():
    """
    compares trajectory to values form VBBinaryLensing
    """
<<<<<<< HEAD
    times = get_times()
    parameters = get_parameters()
=======
    parameters = get_parameters()
    times = get_times(parameters)
>>>>>>> e14ca8a4

    trajectory = mm.Trajectory(parameters=parameters, times=times)

    x_VBB = [-3.023197, 1.593006, 0.166892, 1.310978, 2.705571]
    y_VBB = [-0.410250, -0.142673, -0.529313, 0.916167, 1.409933]
 
    np.testing.assert_almost_equal(trajectory.x, x_VBB)
    np.testing.assert_almost_equal(trajectory.y, y_VBB)
<|MERGE_RESOLUTION|>--- conflicted
+++ resolved
@@ -3,18 +3,6 @@
 import unittest
 import pytest
 
-def get_times():
-    N = 5
-    times = []
-    t_0 = get_parameters().t_0
-    t_E = get_parameters().t_E
-
-<<<<<<< HEAD
-    for i in range(0,N,1):
-        times.append(t_0 - 3 * t_E + i * (6 * t_E / (N - 1)))
-    return times
-
-=======
 def get_times(parameters):
     N = 5
     times = []
@@ -25,7 +13,6 @@
         times.append(t_0 - 3 * t_E + i * (6 * t_E / (N - 1)))
     return times
 
->>>>>>> e14ca8a4
 def get_parameters():
 
     s = 1.2
@@ -50,13 +37,8 @@
     """
     compares trajectory to values form VBBinaryLensing
     """
-<<<<<<< HEAD
-    times = get_times()
-    parameters = get_parameters()
-=======
     parameters = get_parameters()
     times = get_times(parameters)
->>>>>>> e14ca8a4
 
     trajectory = mm.Trajectory(parameters=parameters, times=times)
 
