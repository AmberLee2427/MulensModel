--- conflicted
+++ resolved
@@ -458,7 +458,6 @@
     almost(out, 19.668370500043526)
 
 
-<<<<<<< HEAD
 def test_repr():
     """Test if printing is Model instance is OK."""
     parameters = {'t_0': 2454656.4, 'u_0': 0.003,
@@ -485,7 +484,8 @@
     model.set_limb_coeff_gamma("I", 0.5)
     expected = begin + end + "\nlimb-darkening coeffs (gamma): {'I': 0.5}"
     assert str(model) == expected
-=======
+
+
 def prepare_xallarap_test(
         xi_Omega_node=0., xi_argument_of_latitude_reference=0.,
         t_0_xi=None, xi_eccentricity=None, xi_omega_periapsis=None):
@@ -628,7 +628,6 @@
     u2 = (u_0 + 2. * xi_a)**2 + tau**2
     expected = (u2 + 2.) / np.sqrt(u2 * (u2 + 4.))
     almost(expected, model.get_magnification(t_0+d_time))
->>>>>>> 9984f60e
 
 
 # Tests to Add:
