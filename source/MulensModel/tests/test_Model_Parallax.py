import os
import numpy as np
import unittest
from astropy import units as u
from astropy.coordinates import SkyCoord

import MulensModel as mm


dir_1 = os.path.join(mm.DATA_PATH, 'photometry_files', 'OB140939')
dir_2 = os.path.join(mm.DATA_PATH, 'unit_test_files')
dir_3 = os.path.join(mm.DATA_PATH, 'ephemeris_files')

SAMPLE_FILE_02 = os.path.join(dir_1, 'ob140939_OGLE.dat')  # HJD'
SAMPLE_FILE_02_REF = os.path.join(dir_2, 'ob140939_OGLE_ref_v1.dat')  # HJD'
SAMPLE_FILE_03 = os.path.join(dir_1, 'ob140939_Spitzer.dat')  # HJD'
SAMPLE_FILE_03_EPH = os.path.join(dir_3, 'Spitzer_ephemeris_01.dat')  # UTC
SAMPLE_FILE_03_REF = os.path.join(dir_2, 'ob140939_Spitzer_ref_v1.dat')  # HJD'

# All in HJD':
SAMPLE_ANNUAL_PARALLAX_FILE_01 = os.path.join(dir_2, 'parallax_test_1.dat')
SAMPLE_ANNUAL_PARALLAX_FILE_02 = os.path.join(dir_2, 'parallax_test_2.dat')
SAMPLE_ANNUAL_PARALLAX_FILE_03 = os.path.join(dir_2, 'parallax_test_3.dat')
SAMPLE_ANNUAL_PARALLAX_FILE_04 = os.path.join(dir_2, 'parallax_test_4.dat')
SAMPLE_ANNUAL_PARALLAX_FILE_05 = os.path.join(dir_2, 'parallax_test_5.dat')


class _ParallaxFile(object):
    """
    Private class to allow easy access to the contents of the parallax
    test files.
    """
    def __init__(self, filename):
        """
        Open the file and store parameters.
        """
        self.filename = filename
        self.data = np.genfromtxt(
                self.filename, dtype=None,
                names=['Time', 'Magnification', 'PLflux', 'u', 'qn', 'qe'])

        (self.ulens_params, self.event_params) = self.get_file_params()

    def get_file_params(self):
        """Read in the model parameters used to create the file"""
        with open(self.filename) as data_file:
            lines = data_file.readlines()
        ulens_params = lines[3].split()
        event_params = lines[4].split()
        return (ulens_params, event_params)

    @property
    def parameters(self):
        """Model parameters"""
        model_parameters = mm.ModelParameters({
            't_0': float(self.ulens_params[1])+2450000.,
            'u_0': float(self.ulens_params[3]),
            't_E': float(self.ulens_params[4]),
            'pi_E_N': float(self.ulens_params[5]),
            'pi_E_E': float(self.ulens_params[6]),
            't_0_par': self.t_0_par})
        return model_parameters

    @property
    def coords(self):
        """Coordinates of event"""
        coords = SkyCoord(
            self.event_params[1]+' '+self.event_params[2],
            unit=(u.deg, u.deg))
        return coords

    @property
    def t_0_par(self):
        """Parallax reference time"""
        return float(self.ulens_params[2])+2450000.

    def setup_model(self):
        """Return a model using the parameters of this file"""
        model = mm.Model(parameters=self.parameters,
                         coords=self.coords)
        return model

    def setup_trajectory(self):
        """Return a trajectory using the parameters of this file"""
        trajectory = mm.Trajectory(
            self.data['Time']+2450000., parameters=self.parameters,
            parallax={'earth_orbital': True}, coords=self.coords)
        return trajectory


def test_annual_parallax_calculation():
    """
    This is a high-level unit test for parallax. The "true" values were
    calculated from the sfit routine assuming fs=1.0, fb=0.0.
    """
    t_0 = 2457479.5  # April 1 2016, a time when parallax is large
    times = np.array([t_0-1., t_0, t_0+1., t_0+1.])
<<<<<<< HEAD
    true_no_par = np.array([7.12399067, 10.0374609, 7.12399067, 7.12399067])
    true_with_par = np.array([7.12376832, 10.0386009, 7.13323363, 7.13323363])
=======
    true_with_par = [
        np.array([7.12376832, 10.0386009, 7.13323363, 7.13323363])]
>>>>>>> c96cfc65

    model_with_par = mm.Model(
        {'t_0': t_0, 'u_0': 0.1, 't_E': 10., 'pi_E': (0.3, 0.5)},
        coords='17:57:05 -30:22:59')
    model_with_par.parallax(satellite=False, earth_orbital=True,
                            topocentric=False)
    # ones = np.ones(len(times))
    # data = mm.MulensData(data_list=[times, ones, ones])
    # model_with_par.set_datasets([data])

    model_with_par.parameters.t_0_par = 2457479.

<<<<<<< HEAD
    model_no_par = mm.Model(
        {'t_0': t_0, 'u_0': 0.1, 't_E': 10., 'pi_E': (0.3, 0.5)},
        coords='17:57:05 -30:22:59')
    #model_no_par.set_datasets([data])
    model_no_par.parallax(
        satellite=False, earth_orbital=False, topocentric=False)

    # Old architectures
    # np.testing.assert_almost_equal(
    #     model_no_par.data_magnification, true_no_par)
    # np.testing.assert_almost_equal(
    #     model_with_par.data_magnification, true_with_par, decimal=4)
    # New architecture
    np.testing.assert_almost_equal(
        model_no_par.magnification(times), true_no_par)
=======
>>>>>>> c96cfc65
    np.testing.assert_almost_equal(
        model_with_par.magnification(times), true_with_par, decimal=4)


class test(unittest.TestCase):
    def test_wrong_settings(self):
        """
        make sure that if pi_E is defined, then at least
        one component of parallax is True
        """
        model_no_par = mm.Model(
            {'t_0': 2457479.5, 'u_0': 0.1, 't_E': 10., 'pi_E': (0.3, 0.5)},
            coords='17:57:05 -30:22:59')
        model_no_par.parallax(
            satellite=False, earth_orbital=False, topocentric=False)
        with self.assertRaises(ValueError):
            model_no_par.magnification(2457500.)


def do_get_delta_annual_test(filename):
    """run a test on private method Trajectory._get_delta_annual()"""
    parallax_file = _ParallaxFile(filename)
    trajectory = parallax_file.setup_trajectory()

    result = trajectory._get_delta_annual()

    np.testing.assert_almost_equal(result['N'], parallax_file.data['qn'],
                                   decimal=4)
    np.testing.assert_almost_equal(result['E'], parallax_file.data['qe'],
                                   decimal=4)


def test_get_delta_annual_1():
    """test private method Trajectory._get_delta_annual()"""
    do_get_delta_annual_test(SAMPLE_ANNUAL_PARALLAX_FILE_01)


def test_get_delta_annual_2():
    """test private method Trajectory._get_delta_annual()"""
    do_get_delta_annual_test(SAMPLE_ANNUAL_PARALLAX_FILE_02)


def test_get_delta_annual_3():
    """test private method Trajectory._get_delta_annual()"""
    do_get_delta_annual_test(SAMPLE_ANNUAL_PARALLAX_FILE_03)


def test_get_delta_annual_4():
    """test private method Trajectory._get_delta_annual()"""
    do_get_delta_annual_test(SAMPLE_ANNUAL_PARALLAX_FILE_04)


def test_get_delta_annual_5():
    """test private method Trajectory._get_delta_annual()"""
    do_get_delta_annual_test(SAMPLE_ANNUAL_PARALLAX_FILE_05)


def do_annual_parallax_test(filename):
    """testing functions called by a few unit tests"""
    with open(filename) as data_file:
        lines = data_file.readlines()
    ulens_params = lines[3].split()
    event_params = lines[4].split()
    data = np.loadtxt(filename, dtype=None)

    model = mm.Model({
        't_0': float(ulens_params[1])+2450000.,
        'u_0': float(ulens_params[3]),
        't_E': float(ulens_params[4]),
        'pi_E_N': float(ulens_params[5]),
        'pi_E_E': float(ulens_params[6])},
        coords=SkyCoord(
            event_params[1]+' '+event_params[2], unit=(u.deg, u.deg)))
    model.parameters.t_0_par = float(ulens_params[2])+2450000.

    time = data[:, 0] + 2450000.
    model.parallax(satellite=False, earth_orbital=True, topocentric=False)

    return np.testing.assert_almost_equal(
        model.magnification(time) / data[:, 1], 1.0, decimal=4)


def test_annual_parallax_calculation_2():
    do_annual_parallax_test(SAMPLE_ANNUAL_PARALLAX_FILE_01)


def test_annual_parallax_calculation_3():
    do_annual_parallax_test(SAMPLE_ANNUAL_PARALLAX_FILE_02)


def test_annual_parallax_calculation_4():
    do_annual_parallax_test(SAMPLE_ANNUAL_PARALLAX_FILE_03)


def test_annual_parallax_calculation_5():
    do_annual_parallax_test(SAMPLE_ANNUAL_PARALLAX_FILE_04)


def test_annual_parallax_calculation_6():
    do_annual_parallax_test(SAMPLE_ANNUAL_PARALLAX_FILE_05)


def test_satellite_and_annual_parallax_calculation():
    """test parallax calculation with Spitzer data"""
    model_parameters = {'t_0': 2456836.22, 'u_0': 0.922, 't_E': 22.87,
                        'pi_E_N': -0.248, 'pi_E_E': 0.234, 't_0_par': 2456836.2}
    coords = "17:47:12.25 -21:22:58.2"

    model_with_par = mm.Model(model_parameters, coords=coords)
    model_with_par.parallax(satellite=True, earth_orbital=True,
                            topocentric=False)

    data_OGLE = mm.MulensData(file_name=SAMPLE_FILE_02)
    data_Spitzer = mm.MulensData(
        file_name=SAMPLE_FILE_03, ephemerides_file=SAMPLE_FILE_03_EPH)
    # model_with_par.set_datasets([data_OGLE, data_Spitzer])

    model_spitzer = mm.Model(
        model_parameters, coords=coords, ephemerides_file=SAMPLE_FILE_03_EPH)

    ref_OGLE = np.loadtxt(SAMPLE_FILE_02_REF, unpack=True, usecols=[5])
    ref_Spitzer = np.loadtxt(SAMPLE_FILE_03_REF, unpack=True, usecols=[5])

    # np.testing.assert_almost_equal(model_with_par.data_magnification[0],
    #                                ref_OGLE, decimal=2)
    # ratio = model_with_par.data_magnification[1] / ref_Spitzer
    # np.testing.assert_almost_equal(ratio, [1.]*len(ratio), decimal=4)
    np.testing.assert_almost_equal(model_with_par.magnification(data_OGLE.time),
                                   ref_OGLE, decimal=2)
    ratio = model_spitzer.magnification(data_Spitzer.time) / ref_Spitzer
    np.testing.assert_almost_equal(ratio, [1.]*len(ratio), decimal=4)


def test_satellite_parallax_magnification():
    """
    On a given date, the magnification should be different from the
    ground and from Spitzer. Use OB140939 as a test case and t0 as the
    test time.
    """
    t_0 = 2456836.22
    u_0 = 0.922
    t_E = 22.87
    pi_E_N = -0.248
    pi_E_E = 0.234

    ground_model = mm.Model(
        {'t_0': t_0, 'u_0': u_0, 't_E': t_E, 'pi_E': [pi_E_N, pi_E_E]},
        coords='17:47:12.25 -21:22:58.2')
    space_model = mm.Model(
        {'t_0': t_0, 'u_0': u_0, 't_E': t_E, 'pi_E': [pi_E_N, pi_E_E]},
        ra='17:47:12.25', dec='-21:22:58.2',
        ephemerides_file=SAMPLE_FILE_03_EPH)

    delta = ground_model.magnification(t_0) - space_model.magnification(t_0)
    assert np.abs(delta) > 0.01


def test_horizons_3d():
    """
    Test if Horizons properly reads file with 3D coordinates.
    We use the satellite that has the same position as Earth.
    """
    file_in = os.path.join(dir_2, "earth_position_1.dat")
    file_out = os.path.join(dir_2, "earth_position_2.dat")

    satellite = mm.SatelliteSkyCoord(file_in)
    (times, vec_x, vec_y, vec_z) = np.loadtxt(file_out, unpack=True)
    output = satellite.get_satellite_coords(times).cartesian

    np.testing.assert_almost_equal(vec_x, output.x)
    np.testing.assert_almost_equal(vec_y, output.y)
    np.testing.assert_almost_equal(vec_z, output.z)<|MERGE_RESOLUTION|>--- conflicted
+++ resolved
@@ -95,13 +95,9 @@
     """
     t_0 = 2457479.5  # April 1 2016, a time when parallax is large
     times = np.array([t_0-1., t_0, t_0+1., t_0+1.])
-<<<<<<< HEAD
     true_no_par = np.array([7.12399067, 10.0374609, 7.12399067, 7.12399067])
-    true_with_par = np.array([7.12376832, 10.0386009, 7.13323363, 7.13323363])
-=======
     true_with_par = [
         np.array([7.12376832, 10.0386009, 7.13323363, 7.13323363])]
->>>>>>> c96cfc65
 
     model_with_par = mm.Model(
         {'t_0': t_0, 'u_0': 0.1, 't_E': 10., 'pi_E': (0.3, 0.5)},
@@ -114,7 +110,6 @@
 
     model_with_par.parameters.t_0_par = 2457479.
 
-<<<<<<< HEAD
     model_no_par = mm.Model(
         {'t_0': t_0, 'u_0': 0.1, 't_E': 10., 'pi_E': (0.3, 0.5)},
         coords='17:57:05 -30:22:59')
@@ -130,11 +125,8 @@
     # New architecture
     np.testing.assert_almost_equal(
         model_no_par.magnification(times), true_no_par)
-=======
->>>>>>> c96cfc65
     np.testing.assert_almost_equal(
         model_with_par.magnification(times), true_with_par, decimal=4)
-
 
 class test(unittest.TestCase):
     def test_wrong_settings(self):
