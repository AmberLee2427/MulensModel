import os
import numpy as np
from astropy import units as u
from astropy.coordinates import SkyCoord

import MulensModel
from MulensModel.model import Model
from MulensModel.modelparameters import ModelParameters
from MulensModel.mulensdata import MulensData
from MulensModel.trajectory import Trajectory
from MulensModel.satelliteskycoord import SatelliteSkyCoord
from MulensModel.coordinates import Coordinates


DATA_PATH = os.path.join(MulensModel.MODULE_PATH, 'data')

SAMPLE_FILE_02 = os.path.join(
    DATA_PATH, 'photometry_files', 'OB140939', 'ob140939_OGLE.dat') # HJD'
SAMPLE_FILE_02_REF = os.path.join(
    DATA_PATH, 'unit_test_files', 'ob140939_OGLE_ref_v1.dat') # HJD'
SAMPLE_FILE_03 = os.path.join(
    DATA_PATH, 'photometry_files', 'OB140939', 'ob140939_Spitzer.dat') # HJD'
SAMPLE_FILE_03_EPH = os.path.join(
    DATA_PATH, 'ephemeris_files', 'Spitzer_ephemeris_01.dat') # UTC
SAMPLE_FILE_03_REF = os.path.join(
    DATA_PATH, 'unit_test_files', 'ob140939_Spitzer_ref_v1.dat') # HJD'

SAMPLE_ANNUAL_PARALLAX_FILE_01 = os.path.join(
    DATA_PATH, 'unit_test_files', 'parallax_test_1.dat') # HJD'
SAMPLE_ANNUAL_PARALLAX_FILE_02 = os.path.join(
    DATA_PATH, 'unit_test_files', 'parallax_test_2.dat') # HJD'
SAMPLE_ANNUAL_PARALLAX_FILE_03 = os.path.join(
    DATA_PATH, 'unit_test_files', 'parallax_test_3.dat') # HJD'
SAMPLE_ANNUAL_PARALLAX_FILE_04 = os.path.join(
    DATA_PATH, 'unit_test_files', 'parallax_test_4.dat') # HJD'
SAMPLE_ANNUAL_PARALLAX_FILE_05 = os.path.join(
    DATA_PATH, 'unit_test_files', 'parallax_test_5.dat') # HJD'


class _ParallaxFile(object):
    """
    Private class to allow easy access to the contents of the parallax
    test files.
    """
    def __init__(self, filename):
        """
        Open the file and store parameters.
        """
        self.filename = filename
        self.data = np.genfromtxt(
                self.filename, dtype=None,
                names=['Time', 'Magnification', 'PLflux', 'u', 'qn', 'qe'])

        (self.ulens_params, self.event_params) = self.get_file_params()

    def get_file_params(self):
        """Read in the model parameters used to create the file"""
        with open(self.filename) as data_file:
            lines = data_file.readlines()
        ulens_params = lines[3].split()
        event_params = lines[4].split()
        return (ulens_params, event_params)

    @property
    def parameters(self):
        """Model parameters"""
        model_parameters = ModelParameters({
            't_0': float(self.ulens_params[1])+2450000.,
            'u_0': float(self.ulens_params[3]),
            't_E': float(self.ulens_params[4]),
            'pi_E_N': float(self.ulens_params[5]),
            'pi_E_E': float(self.ulens_params[6]),
            't_0_par': self.t_0_par})
        return model_parameters

    @property
    def coords(self):
        """Coordinates of event"""
        coords = SkyCoord(
            self.event_params[1]+' '+self.event_params[2],
            unit=(u.deg, u.deg))
        return coords

    @property
    def t_0_par(self):
        """Parallax reference time"""
        return float(self.ulens_params[2])+2450000.

    def setup_model(self):
        """Return a model using the parameters of this file"""
        model = Model(parameters=self.parameters,
                      coords=self.coords)
        return model

    def setup_trajectory(self):
        """Return a trajectory using the parameters of this file"""
        trajectory = Trajectory(
            self.data['Time']+2450000., parameters=self.parameters,
            parallax={'earth_orbital': True}, coords=self.coords)
        return trajectory

def test_annual_parallax_calculation():
    """
    This is a high-level unit test for parallax. The "true" values were
    calculated from the sfit routine assuming fs=1.0, fb=0.0.
    """
    t_0 = 2457479.5  # April 1 2016, a time when parallax is large
    times = np.array([t_0-1., t_0, t_0+1., t_0+1.])
    true_no_par = [np.array([7.12399067, 10.0374609, 7.12399067, 7.12399067])]
    true_with_par = [
        np.array([7.12376832, 10.0386009, 7.13323363, 7.13323363])]

    model_with_par = Model(
        {'t_0': t_0, 'u_0': 0.1, 't_E': 10., 'pi_E': (0.3, 0.5)},
        coords='17:57:05 -30:22:59')
    model_with_par.parallax(satellite=False, earth_orbital=True,
                            topocentric=False)
    ones = np.ones(len(times))
    data = MulensData(data_list=[times, ones, ones])
    model_with_par.set_datasets([data])

    model_with_par.parameters.t_0_par = 2457479.

    model_no_par = Model(
        {'t_0': t_0, 'u_0': 0.1, 't_E': 10., 'pi_E': (0.3, 0.5)},
        coords='17:57:05 -30:22:59')
    model_no_par.set_datasets([data])
    model_no_par.parallax(
        satellite=False, earth_orbital=False, topocentric=False)

    np.testing.assert_almost_equal(
        model_no_par.data_magnification, true_no_par)
    np.testing.assert_almost_equal(
        model_with_par.data_magnification, true_with_par, decimal=4)

def do_get_delta_annual_test(filename):
    """run a test on private method Trajectory._get_delta_annual()"""
    parallax_file = _ParallaxFile(filename)
    trajectory = parallax_file.setup_trajectory()

    result = trajectory._get_delta_annual()

    np.testing.assert_almost_equal(result['N'], parallax_file.data['qn'],
                                   decimal=4)
    np.testing.assert_almost_equal(result['E'], parallax_file.data['qe'],
                                   decimal=4)

def test_get_delta_annual_1():
    """test private method Trajectory._get_delta_annual()"""
    do_get_delta_annual_test(SAMPLE_ANNUAL_PARALLAX_FILE_01)

def test_get_delta_annual_2():
    """test private method Trajectory._get_delta_annual()"""
    do_get_delta_annual_test(SAMPLE_ANNUAL_PARALLAX_FILE_02)

def test_get_delta_annual_3():
    """test private method Trajectory._get_delta_annual()"""
    do_get_delta_annual_test(SAMPLE_ANNUAL_PARALLAX_FILE_03)

def test_get_delta_annual_4():
    """test private method Trajectory._get_delta_annual()"""
    do_get_delta_annual_test(SAMPLE_ANNUAL_PARALLAX_FILE_04)

def test_get_delta_annual_5():
    """test private method Trajectory._get_delta_annual()"""
    do_get_delta_annual_test(SAMPLE_ANNUAL_PARALLAX_FILE_05)

def do_annual_parallax_test(filename):
    """testing functions called by a few unit tests"""
    with open(filename) as data_file:
        lines = data_file.readlines()
    ulens_params = lines[3].split()
    event_params = lines[4].split()
    data = np.loadtxt(filename, dtype=None)
    model = Model({
        't_0': float(ulens_params[1])+2450000.,
        'u_0': float(ulens_params[3]),
        't_E': float(ulens_params[4]),
        'pi_E_N': float(ulens_params[5]),
        'pi_E_E': float(ulens_params[6])},
        coords=SkyCoord(
            event_params[1]+' '+event_params[2], unit=(u.deg, u.deg)))
    model.parameters.t_0_par = float(ulens_params[2])+2450000.

    time = data[:, 0]
    dataset = MulensData([time, 20.+time*0., 0.1+time*0.], add_2450000=True)
    model.set_datasets([dataset])
    model.parallax(satellite=False, earth_orbital=True, topocentric=False)
    return np.testing.assert_almost_equal(
        model.data_magnification[0] / data[:, 1], 1.0, decimal=4)

def test_annual_parallax_calculation_2():
    do_annual_parallax_test(SAMPLE_ANNUAL_PARALLAX_FILE_01)

def test_annual_parallax_calculation_3():
    do_annual_parallax_test(SAMPLE_ANNUAL_PARALLAX_FILE_02)

def test_annual_parallax_calculation_4():
    do_annual_parallax_test(SAMPLE_ANNUAL_PARALLAX_FILE_03)

def test_annual_parallax_calculation_5():
    do_annual_parallax_test(SAMPLE_ANNUAL_PARALLAX_FILE_04)

def test_annual_parallax_calculation_6():
    do_annual_parallax_test(SAMPLE_ANNUAL_PARALLAX_FILE_05)

def test_satellite_and_annual_parallax_calculation():
    """test parallax calculation with Spitzer data"""
<<<<<<< HEAD
    model_with_par = Model({'t_0': 2456836.22, 'u_0': 0.922, 't_E': 22.87,
                            'pi_E_N': -0.248, 'pi_E_E': 0.234},
                           coords="17:47:12.25 -21:22:58.2")
    model_with_par.parallax(satellite=True, earth_orbital=True, 
=======
    model_with_par = Model(
        {'t_0': 2457181.93930, 'u_0': 0.08858, 't_E': 20.23090,
            'pi_E_N': -0.05413, 'pi_E_E': -0.16434},
        coords="18:17:54.74 -22:59:33.4")
    model_with_par.parallax(satellite=True, earth_orbital=True,
>>>>>>> 1e670f31
                            topocentric=False)
    model_with_par.parameters.t_0_par = 2456836.2

    data_OGLE = MulensData(file_name=SAMPLE_FILE_02)
    data_Spitzer = MulensData(
        file_name=SAMPLE_FILE_03, ephemerides_file=SAMPLE_FILE_03_EPH)
    model_with_par.set_datasets([data_OGLE, data_Spitzer])

    ref_OGLE = np.loadtxt(SAMPLE_FILE_02_REF, unpack=True, usecols=[5])
    ref_Spitzer = np.loadtxt(SAMPLE_FILE_03_REF, unpack=True, usecols=[5])

<<<<<<< HEAD
    np.testing.assert_almost_equal(model_with_par.data_magnification[0], 
                                   ref_OGLE, decimal=4)
=======
    np.testing.assert_almost_equal(model_with_par.data_magnification[0],
                                   ref_OGLE, decimal=2)
>>>>>>> 1e670f31
    ratio = model_with_par.data_magnification[1] / ref_Spitzer
    np.testing.assert_almost_equal(ratio, [1.]*len(ratio), decimal=4)

def test_satellite_parallax_magnification():
    """
    On a given date, the magnification should be different from the
    ground and from Spitzer. Use OB140939 as a test case and t0 as the
    test time.
    """
    t_0 = 2456836.22
    u_0 = 0.922
    t_E = 22.87
    pi_E_N = -0.248
    pi_E_E = 0.234

    ground_model = Model(
        {'t_0': t_0, 'u_0': u_0, 't_E': t_E, 'pi_E': [pi_E_N, pi_E_E]},
        coords='17:47:12.25 -21:22:58.2')
    space_model = Model(
        {'t_0': t_0, 'u_0': u_0, 't_E': t_E, 'pi_E': [pi_E_N, pi_E_E]},
        ra='17:47:12.25', dec='-21:22:58.2',
        ephemerides_file=SAMPLE_FILE_03_EPH)

<<<<<<< HEAD
    delta = ground_model.magnification(t_0) - space_model.magnification(t_0)
=======
    delta = (ground_model.magnification(t_0) -
             space_model.magnification(t_0))
>>>>>>> 1e670f31
    assert np.abs(delta) > 0.01

def test_horizons_3d():
    """
    Test if Horizons properly reads file with 3D coordinates.
    We use the satellite that has the same position as Earth.
    """
    file_in = os.path.join(
        DATA_PATH, "unit_test_files", "earth_position_1.dat")
    file_out = os.path.join(
        DATA_PATH, "unit_test_files", "earth_position_2.dat")

    satellite = SatelliteSkyCoord(file_in)
    (times, vec_x, vec_y, vec_z) = np.loadtxt(file_out, unpack=True)
    output = satellite.get_satellite_coords(times).cartesian

    np.testing.assert_almost_equal(vec_x, output.x)
    np.testing.assert_almost_equal(vec_y, output.y)
    np.testing.assert_almost_equal(vec_z, output.z)<|MERGE_RESOLUTION|>--- conflicted
+++ resolved
@@ -15,26 +15,26 @@
 DATA_PATH = os.path.join(MulensModel.MODULE_PATH, 'data')
 
 SAMPLE_FILE_02 = os.path.join(
-    DATA_PATH, 'photometry_files', 'OB140939', 'ob140939_OGLE.dat') # HJD'
+    DATA_PATH, 'photometry_files', 'OB140939', 'ob140939_OGLE.dat')  # HJD'
 SAMPLE_FILE_02_REF = os.path.join(
-    DATA_PATH, 'unit_test_files', 'ob140939_OGLE_ref_v1.dat') # HJD'
+    DATA_PATH, 'unit_test_files', 'ob140939_OGLE_ref_v1.dat')  # HJD'
 SAMPLE_FILE_03 = os.path.join(
-    DATA_PATH, 'photometry_files', 'OB140939', 'ob140939_Spitzer.dat') # HJD'
+    DATA_PATH, 'photometry_files', 'OB140939', 'ob140939_Spitzer.dat')  # HJD'
 SAMPLE_FILE_03_EPH = os.path.join(
-    DATA_PATH, 'ephemeris_files', 'Spitzer_ephemeris_01.dat') # UTC
+    DATA_PATH, 'ephemeris_files', 'Spitzer_ephemeris_01.dat')  # UTC
 SAMPLE_FILE_03_REF = os.path.join(
-    DATA_PATH, 'unit_test_files', 'ob140939_Spitzer_ref_v1.dat') # HJD'
+    DATA_PATH, 'unit_test_files', 'ob140939_Spitzer_ref_v1.dat')  # HJD'
 
 SAMPLE_ANNUAL_PARALLAX_FILE_01 = os.path.join(
-    DATA_PATH, 'unit_test_files', 'parallax_test_1.dat') # HJD'
+    DATA_PATH, 'unit_test_files', 'parallax_test_1.dat')  # HJD'
 SAMPLE_ANNUAL_PARALLAX_FILE_02 = os.path.join(
-    DATA_PATH, 'unit_test_files', 'parallax_test_2.dat') # HJD'
+    DATA_PATH, 'unit_test_files', 'parallax_test_2.dat')  # HJD'
 SAMPLE_ANNUAL_PARALLAX_FILE_03 = os.path.join(
-    DATA_PATH, 'unit_test_files', 'parallax_test_3.dat') # HJD'
+    DATA_PATH, 'unit_test_files', 'parallax_test_3.dat')  # HJD'
 SAMPLE_ANNUAL_PARALLAX_FILE_04 = os.path.join(
-    DATA_PATH, 'unit_test_files', 'parallax_test_4.dat') # HJD'
+    DATA_PATH, 'unit_test_files', 'parallax_test_4.dat')  # HJD'
 SAMPLE_ANNUAL_PARALLAX_FILE_05 = os.path.join(
-    DATA_PATH, 'unit_test_files', 'parallax_test_5.dat') # HJD'
+    DATA_PATH, 'unit_test_files', 'parallax_test_5.dat')  # HJD'
 
 
 class _ParallaxFile(object):
@@ -206,18 +206,10 @@
 
 def test_satellite_and_annual_parallax_calculation():
     """test parallax calculation with Spitzer data"""
-<<<<<<< HEAD
     model_with_par = Model({'t_0': 2456836.22, 'u_0': 0.922, 't_E': 22.87,
                             'pi_E_N': -0.248, 'pi_E_E': 0.234},
                            coords="17:47:12.25 -21:22:58.2")
-    model_with_par.parallax(satellite=True, earth_orbital=True, 
-=======
-    model_with_par = Model(
-        {'t_0': 2457181.93930, 'u_0': 0.08858, 't_E': 20.23090,
-            'pi_E_N': -0.05413, 'pi_E_E': -0.16434},
-        coords="18:17:54.74 -22:59:33.4")
     model_with_par.parallax(satellite=True, earth_orbital=True,
->>>>>>> 1e670f31
                             topocentric=False)
     model_with_par.parameters.t_0_par = 2456836.2
 
@@ -229,13 +221,8 @@
     ref_OGLE = np.loadtxt(SAMPLE_FILE_02_REF, unpack=True, usecols=[5])
     ref_Spitzer = np.loadtxt(SAMPLE_FILE_03_REF, unpack=True, usecols=[5])
 
-<<<<<<< HEAD
-    np.testing.assert_almost_equal(model_with_par.data_magnification[0], 
-                                   ref_OGLE, decimal=4)
-=======
     np.testing.assert_almost_equal(model_with_par.data_magnification[0],
                                    ref_OGLE, decimal=2)
->>>>>>> 1e670f31
     ratio = model_with_par.data_magnification[1] / ref_Spitzer
     np.testing.assert_almost_equal(ratio, [1.]*len(ratio), decimal=4)
 
@@ -259,12 +246,7 @@
         ra='17:47:12.25', dec='-21:22:58.2',
         ephemerides_file=SAMPLE_FILE_03_EPH)
 
-<<<<<<< HEAD
     delta = ground_model.magnification(t_0) - space_model.magnification(t_0)
-=======
-    delta = (ground_model.magnification(t_0) -
-             space_model.magnification(t_0))
->>>>>>> 1e670f31
     assert np.abs(delta) > 0.01
 
 def test_horizons_3d():
