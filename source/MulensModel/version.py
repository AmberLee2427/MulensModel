
<<<<<<< HEAD
__version__ = "1.2.12"
=======
__version__ = "1.2.11"
>>>>>>> 5ea1a3a2
<|MERGE_RESOLUTION|>--- conflicted
+++ resolved
@@ -1,6 +1,2 @@
 
-<<<<<<< HEAD
-__version__ = "1.2.12"
-=======
-__version__ = "1.2.11"
->>>>>>> 5ea1a3a2
+__version__ = "1.2.13"