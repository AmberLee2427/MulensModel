
<<<<<<< HEAD
__version__ = "1.1.5"
=======
__version__ = "1.2.0"
>>>>>>> 5d7d8b2f
<|MERGE_RESOLUTION|>--- conflicted
+++ resolved
@@ -1,6 +1,2 @@
 
-<<<<<<< HEAD
-__version__ = "1.1.5"
-=======
-__version__ = "1.2.0"
->>>>>>> 5d7d8b2f
+__version__ = "1.2.0"