--- conflicted
+++ resolved
@@ -1,11 +1,7 @@
 import numpy as np
 from math import fsum
-
-<<<<<<< HEAD
-=======
 from astropy import units as u
 
->>>>>>> 84c97928
 class Lens(object):
     def __init__(self, total_mass=None, mass=None, mass_1=None, mass_2=None,
                  a_proj=None, distance=None, q=None, s=None, epsilon=None):
