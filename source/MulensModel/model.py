import numpy as np
import warnings
import matplotlib.pyplot as plt
from matplotlib import rcParams
from matplotlib.colors import ColorConverter
from astropy import units as u

from MulensModel.modelparameters import ModelParameters
from MulensModel.magnificationcurve import MagnificationCurve
from MulensModel.trajectory import Trajectory
from MulensModel.caustics import Caustics
from MulensModel.satelliteskycoord import SatelliteSkyCoord
from MulensModel.utils import Utils
from MulensModel.fit import Fit
from MulensModel.mulensdata import MulensData
from MulensModel.limbdarkeningcoeffs import LimbDarkeningCoeffs
from MulensModel.coordinates import Coordinates


class Model(object):
    """
    A Model for a microlensing event with the specified parameters.

    Arguments :
        parameters: *dictionary*,
        :py:class:`~MulensModel.modelparameters.ModelParameters`

            see
            :py:class:`MulensModel.modelparameters.ModelParameters`

        :py:obj:`coords`: [*list*, *str*, *astropy.SkyCoords*], optional
            Sky Coordinates of the event.

        ra, dec: *str*, optional
            Sky Coordinates of the event.

        ephemerides_file: *str*, optional
            Specify name of the file with satellite ephemerides. See
            :py:class:`~MulensModel.mulensdata.MulensData` for more details.
            Note that if you provide file name here, then it will affect
            all calculations for this model. In most cases, you want to
            combine ground-based and satellite data and in those cases set
            ephemerides_file for specific
            :py:class:`~MulensModel.mulensdata.MulensData` instance
            to pass satellite information.

    Attributes :
        ephemerides_file: *str*
            Name of file with satellite ephemerides.

        caustics: :py:class:`~MulensModel.caustics.Caustics`
            Caustics for given model

        data_ref: *int* or :py:class:`~MulensModel.mulensdata.MulensData`
            Reference dataset. If *int* then gives index of reference dataset
            in :py:attr:`~datasets`.

    Default values for parallax are all True. Use :py:func:`parallax()`
    to turn different parallax effects ON/OFF. If using satellite
    parallax, you may also specify an `ephemerides_file` (see
    :py:class:`~MulensModel.mulensdata.MulensData`).
    """

    def __init__(
            self, parameters=None, coords=None, ra=None, dec=None,
            ephemerides_file=None):

        # Initialize the parameters of the model
        if isinstance(parameters, ModelParameters):
            self._parameters = parameters
        else:
            self._parameters = ModelParameters(parameters)

        # Set the coordinates of the event
        coords_msg = 'Must specify both or neither of ra and dec'
        self._coords = None
        if coords is not None:
            self._coords = Coordinates(coords)

        if ra is not None:
            if dec is not None:
                self._coords = Coordinates(ra, dec)
            else:
                raise AttributeError(coords_msg)
        else:
            if dec is not None:
                raise AttributeError(coords_msg)

        self.ephemerides_file = ephemerides_file
        self._satellite_skycoord = None

        # Set some defaults
        self._parallax = {'earth_orbital': True,
                          'satellite': True,
                          'topocentric': True}
        self._default_magnification_method = 'point_source'
        self._methods = None
        self._methods_parameters = {}
        self.caustics = None
        self.data_ref = None
        self._fit = None

        self._limb_darkening_coeffs = LimbDarkeningCoeffs()
        self._bandpasses = []

        self._source_flux_ratio_constraint = dict()

        self._datasets = []
        self._datasets_set_single = False

    def __repr__(self):
        return '{0}'.format(self.parameters)

    @property
    def parameters(self):
        """
        :py:class:`~MulensModel.modelparameters.ModelParameters`

        Model parameters.
        """
        return self._parameters

    @parameters.setter
    def parameters(self, new_params):
        if isinstance(new_params, ModelParameters):
            self._parameters = new_params
        elif isinstance(new_params, dict):
            self._parameters = ModelParameters(new_params)
        else:
            raise TypeError(
                'Model.parameters must be a dictionary or ModelParameters ' +
                'object.')

    @property
    def n_lenses(self):
        """
        *int*

        number of objects in the lens system
        """
        return self._parameters.n_lenses

    @property
    def n_sources(self):
        """
        *int*

        number of luminous sources; it's possible to be 1 for xallarap model
        """
        return self._parameters.n_sources

    def is_static(self):
        """
        see :py:func:`MulensModel.modelparameters.ModelParameters.is_static()`
        """
        return self._parameters.is_static()

    def get_satellite_coords(self, times):
        """
        Get *astropy.SkyCoord* object that gives satellite positions
        for given times. see also
        :py:class:`MulensModel.satelliteskycoord.SatelliteSkyCoord`

        Parameters :
            times: *np.ndarray* or *list*
                Epochs for which satellite position is requested.

        Returns :
            satellite_skycoord: *astropy.SkyCoord*
                *SkyCoord* giving satellite positions. The parameter
                *representation* is set to 'spherical'. If
                `ephemerides_file` is not set, returns *None*.

        """
        if self.ephemerides_file is None:
            return None
        else:
            satellite_skycoords = SatelliteSkyCoord(
                 ephemerides_file=self.ephemerides_file)
            return satellite_skycoords.get_satellite_coords(times)

    def _magnification_1_source(self, time, satellite_skycoord, gamma):
        """
        calculate model magnification for given times for model with
        a single source
        """
        magnification_curve = MagnificationCurve(
            time, parameters=self.parameters,
            parallax=self._parallax, coords=self._coords,
            satellite_skycoord=satellite_skycoord,
            gamma=gamma)
        magnification_curve.set_magnification_methods(
            self._methods, self._default_magnification_method)
        magnification_curve.set_magnification_methods_parameters(
            self._methods_parameters)

        return magnification_curve.magnification

    def _separate_magnifications(self, time, satellite_skycoord, gamma):
        """
        Calculate magnification separately for each source.
        """
        kwargs = {'times': time, 'parallax': self._parallax,
                  'coords': self._coords,
                  'satellite_skycoord': satellite_skycoord, 'gamma': gamma}

        if isinstance(self._methods, dict):
            methods_1 = self._methods.get(1, None)
            methods_2 = self._methods.get(2, None)
        else:
            methods_1 = self._methods
            methods_2 = self._methods

        self._magnification_curve_1 = MagnificationCurve(
            parameters=self.parameters.source_1_parameters, **kwargs)
        self._magnification_curve_1.set_magnification_methods(
            methods_1, self._default_magnification_method)
        self._magnification_curve_1.set_magnification_methods_parameters(
            self._methods_parameters)
        mag_1 = self._magnification_curve_1.magnification

        self._magnification_curve_2 = MagnificationCurve(
            parameters=self.parameters.source_2_parameters, **kwargs)
        self._magnification_curve_2.set_magnification_methods(
            methods_2, self._default_magnification_method)
        self._magnification_curve_2.set_magnification_methods_parameters(
            self._methods_parameters)
        mag_2 = self._magnification_curve_2.magnification

        return (mag_1, mag_2)

    def _magnification_2_sources(self, time, satellite_skycoord, gamma,
                                 flux_ratio_constraint,
                                 separate, same_dataset):
        """
        calculate model magnification for given times for model with
        two sources

        flux_ratio_constraint: *float* or *MulensData*

        same_dataset: *boolean*
            If *flux_ratio_constraint* is of *MulensData* type, then is it
            the same dataset as the one for which you want magnification?
        """
        (mag_1, mag_2) = self._separate_magnifications(
                time, satellite_skycoord, gamma)

        if separate:
            return (mag_1, mag_2)

        allowed = (MulensData, float, np.float)
        if not isinstance(flux_ratio_constraint, allowed):
            raise TypeError(
                'Source flux ratio must me float or MulensData at this ' +
                'point, not {:}'.format(type(flux_ratio_constraint)))

        if isinstance(flux_ratio_constraint, (float, np.float)):
            source_flux_ratio = flux_ratio_constraint
            self._fit = None
        else:
            if same_dataset:
                assert (flux_ratio_constraint.time == time).all()
                mags = np.array([mag_1, mag_2])
            elif not same_dataset:
                (mag_1_data, mag_2_data) = self._separate_magnifications(
                    flux_ratio_constraint.time, satellite_skycoord, gamma)
                mags = np.array([mag_1_data, mag_2_data])
            else:
                raise ValueError('same_dataset must be True or False, not ' +
                                 '{:}'.format(same_dataset))
            self._fit = Fit(data=flux_ratio_constraint, magnification=mags)
            self._fit.fit_fluxes()
            f_s = self._fit.flux_of_sources(flux_ratio_constraint)
            source_flux_ratio = f_s[1] / f_s[0]

        magnification = mag_1 + mag_2 * source_flux_ratio
        magnification /= (1. + source_flux_ratio)
        return magnification

    def magnification(self, time, satellite_skycoord=None, gamma=0.,
                      flux_ratio_constraint=None, separate=False):
        """
        Calculate the model magnification for the given time(s).

        Parameters :
            time: *np.ndarray*, *list of floats*, or *float*
                Times for which magnification values are requested.

            satellite_skycoord: *astropy.coordinates.SkyCoord*, optional
                *SkyCoord* object that gives satellite positions. Must be
                the same length as time parameter. Use only for satellite
                parallax calculations.

            gamma: *float*, optional
                The limb darkening coefficient in gamma convention. Default is
                0 which means no limb darkening effect.

            flux_ratio_constraint:
            :py:class:`~MulensModel.mulensdata.MulensData` or *str*, optional
                Data to constrain the flux ratio of sources in binary source
                models. Can be :py:class:`~MulensModel.mulensdata.MulensData`
                instance and in that case this dataset is used to find flux
                ratio via regression and this flux ratio is applied in
                calculation of effective magnification.  If *str* is provided,
                then it indicates the bandpass and we use value set by
                :py:func:`set_source_flux_ratio_for_band()`.

            separate: *boolean*, optional
                For binary source models, return magnification of each source
                separately. Default is *False* and then only effective
                magnification is returned.

        Returns :
            magnification: *np.ndarray*
                A vector of calculated magnification values. For binary source
                models, the effective magnification is returned (unless
                *separate=True*).
        """
        allowed = (MulensData, str, type(None))
        if not isinstance(flux_ratio_constraint, allowed):
            raise TypeError(
                'The flux_ratio_constraint must be MulensData or str. If ' +
                'you want to fix it, then pass float value to ' +
                'Model.set_source_flux_ratio().\n' +
                'Got: {:}'.format(flux_ratio_constraint))
        mag = self._magnification(time, satellite_skycoord, gamma,
                                  flux_ratio_constraint, separate,
                                  same_dataset=False)
        return mag

    def _magnification(self, time, satellite_skycoord, gamma,
                       flux_ratio_constraint, separate, same_dataset):
        """
        Internal function that calculates magnification.
        """
        # Check for type
        if not isinstance(time, np.ndarray):
            if isinstance(time, (np.float, float)):
                time = np.array([time])
            elif isinstance(time, list):
                time = np.array(time)
            else:
                raise TypeError('time must be a float, list, or np.ndarray')

        if satellite_skycoord is None:
            satellite_skycoord = self.get_satellite_coords(time)

        if self.n_sources == 1:
            if flux_ratio_constraint is not None:
                raise ValueError(
                    'Model.magnification() parameter ' +
                    'flux_ratio_constraint has to be None for single source ' +
                    'models, not {:}'.format(type(flux_ratio_constraint)))
            if separate:
                raise ValueError(
                    'Model.magnification() parameter separate ' +
                    'cannot be True for single source models')
            magnification = self._magnification_1_source(
                                time, satellite_skycoord, gamma)
        elif self.n_sources == 2 and separate:
            if flux_ratio_constraint is not None:
                raise ValueError(
                    'You cannot set both flux_ratio_constraint and separate' +
                    " parameters in Model.magnification(). This doesn't make" +
                    'sense')
            magnification = self._magnification_2_sources(
                time, satellite_skycoord, gamma, flux_ratio_constraint,
                separate, same_dataset)
        elif self.n_sources == 2:
            dict_constraint = self._source_flux_ratio_constraint
            if isinstance(flux_ratio_constraint, MulensData):
                band = flux_ratio_constraint.bandpass
                if band is not None and band in dict_constraint:
                    flux_ratio_constraint = dict_constraint[band]
                elif None in dict_constraint:
                    flux_ratio_constraint = dict_constraint[None]
            elif isinstance(flux_ratio_constraint, str):
                flux_ratio_constraint = dict_constraint[flux_ratio_constraint]
            elif None in dict_constraint:
                flux_ratio_constraint = dict_constraint[None]
            magnification = self._magnification_2_sources(
                                time, satellite_skycoord, gamma,
                                flux_ratio_constraint, separate, same_dataset)
        else:
            raise ValueError('strange number of sources: {:}'.format(
                    self.n_sources))
        return magnification

    @property
    def data_magnification(self):
        """
        *list*

        A list of magnifications calculated for every dataset time vector.
        """
        self._data_magnification = []

        fit = None
        for dataset in self._datasets:
            magnification = self.get_data_magnification(dataset)
            self._data_magnification.append(magnification)
<<<<<<< HEAD
            if (self._fit is not None and self.n_sources > 1 and
                        None not in self._source_flux_ratio_constraint):
                if fit is None:
=======
            if (self.n_sources > 1 and
                    self._source_flux_ratio_constraint is None):
                if dataset is self.datasets[0]:
>>>>>>> 1e670f31
                    fit = self._fit
                else:
                    fit.update(self._fit)
        if self.n_sources > 1:
            self._fit = fit

        return self._data_magnification

    def get_data_magnification(self, dataset):
        """
        Get the model magnification for a dataset.

        Parameters :
            dataset: :py:class:`~MulensModel.mulensdata.MulensData`
                Dataset with epochs for which magnification will be given.
                Satellite and limb darkening information is taken into
                account.

        Returns :
            magnification_vector: *np.ndarray*
                Values on magnification.

        """
        if dataset.ephemerides_file is not None:
            dataset_satellite_skycoord = dataset.satellite_skycoord
        else:
            dataset_satellite_skycoord = None

<<<<<<< HEAD
        if self.parameters.rho is None:
=======
        if not self.parameters.is_finite_source():
>>>>>>> 1e670f31
            gamma = 0.
        else:
            if dataset.bandpass is None:
                gamma = 0.
            elif dataset.bandpass not in self.bandpasses:
                message = (
                    "Limb darkening coefficient requested for bandpass {:}, " +
                    "but not set before. We're assuming gamma=0. Use " +
                    "set_limb_coeff_gamma() or set_limb_coeff_u().")
                warnings.warn(message.format(dataset.bandpass), RuntimeWarning)
                gamma = 0.
            else:
                gamma = self._limb_darkening_coeffs.get_limb_coeff_gamma(
                    dataset.bandpass)

        if self.parameters.n_sources == 1:
            flux_ratio_constraint = None
        elif self.parameters.n_sources == 2:
            flux_ratio_constraint = dataset
        else:
            raise ValueError('Wrong number of sources')
        magnification = self._magnification(
                dataset.time, satellite_skycoord=dataset_satellite_skycoord,
                gamma=gamma, flux_ratio_constraint=flux_ratio_constraint,
                separate=False, same_dataset=True)
        return magnification

    def set_source_flux_ratio(self, ratio):
        """
        Sets flux ratio of sources for binary source models. If you also call
        :py:func:`set_source_flux_ratio_for_band()`, then the value set here
        will be used when: 1) no band is specified, or 2) band is specified
        but flux ratio for given band was not specified.

        Parameters :
            ratio: *float* or *None*
                The ratio of fluxes of source no. 2 to source no. 1, i.e.,
                flux_source_2/flux_source_1. Setting it to *None* removes
                the internal information, i.e., flux ratio will be fitted
                via regression (unless specific value is provided for
                bandpass).
        """
        if not isinstance(ratio, (np.float, float, type(None))):
            raise TypeError(
                'wrong type of input in Model.set_source_flux_ratio(): ' +
                'got {:}, expected float or None'.format(type(ratio)))
        if ratio is None:
            del self._source_flux_ratio_constraint[None]
        else:
            self._source_flux_ratio_constraint[None] = ratio

    def set_source_flux_ratio_for_band(self, band, ratio):
        """
        Sets flux ratio for binary source models for given band.

        Parameters :
            band: *str*
                Band for which constraint is given.

            ratio: *float*
                ratio of fluxes of source no. 2 to source no. 1, i.e.,
                flux_source_band_2/flux_source_band_1
        """
        if not isinstance(band, str):
            raise TypeError((
                'wrong type of input in ' +
                'Model.set_source_flux_ratio_for_band(): got {:}, ' +
                'expected string').format(type(band)))
        if not isinstance(ratio, (np.float, float)):
            raise TypeError((
                'wrong type of input in ' +
                'Model.set_source_flux_ratio_for_band(): got {:}, ' +
                'expected float').format(type(ratio)))
        if len(self._datasets) > 0:
            bands = [d.bandpass for d in self._datasets]
            if band not in bands:
                warnings.warn("No datasets with bandpass {:}".format(band),
                              UserWarning)

        self._source_flux_ratio_constraint[band] = ratio

    @property
    def datasets(self):
        """
        *list*

        datasets linked to given model
        """
        if len(self._datasets) == 0:
            raise ValueError('No datasets were linked to the model')
        # The condition below should be removed, but we keep it for backward
        # compatibility, i.e., at some point if user called
        # Model.set_datasets(dataset) then Model.datasets was dataset, but for
        # Model.set_datasets([dataset]) then Model.datasets was [dataset].
        # Note that always self._datasets is of list type.
        if len(self._datasets) == 1 and self._datasets_set_single:
            return self._datasets[0]
        return self._datasets

    def set_datasets(self, datasets, data_ref=0):
        """
        Set :obj:`datasets` property

        Parameters :
            datasets: *list* of :py:class:`~MulensModel.mulensdata.MulensData`
                Datasets to be stored.

            data_ref: *int* or,
            :py:class:`~MulensModel.mulensdata.MulensData`, optional

                Reference dataset.
        """
        if isinstance(datasets, MulensData):
            self._datasets_set_single = True
            self._datasets = [datasets]
        else:
            self._datasets_set_single = False
            self._datasets = datasets
        self._data_magnification = None
        self.data_ref = data_ref

    @property
    def coords(self):
        """
        see :py:class:`~MulensModel.coordinates.Coordinates`
        """
        return self._coords

    @coords.setter
    def coords(self, new_value):
        self._coords = Coordinates(new_value)

    def parallax(
            self, earth_orbital=None, satellite=None, topocentric=None):
        """
        Specifies the types of the microlensing parallax that will be
        included in calculations.

        Parameters :

            earth_orbital: *boolean*, optional
                Do you want to include the effect of Earth motion about
                the Sun? Default is *False*.

            satellite: *boolean*, optional
                Do you want to include the effect of difference due to
                separation between the Earth and satellite? Note that this
                separation changes over time. Default is *False*.

            topocentric: *boolean*, optional
                Do you want to include the effect of different positions
                of observatories on the Earth? Default is *False*.
                Note that this is significant only for very high magnification
                events and if high quality datasets are analyzed.
                Hence, this effect is rarely needed. **Not Implemented yet.**

        """
        if earth_orbital is None and satellite is None and topocentric is None:
            return self._parallax
        else:
            if earth_orbital is not None:
                self._parallax['earth_orbital'] = earth_orbital
            if satellite is not None:
                self._parallax['satellite'] = satellite
            if topocentric is not None:
                self._parallax['topocentric'] = topocentric

    def get_parallax(self):
        """
        Returns *dict* that specifies the types of the microlensing parallax
        that are included in calculations.

        Returns :
            parallax: *dict*
                For keys ``'earth_orbital'``, ``'satellite'``,
                and ``'topocentric'`` returns *bool*.
        """
        return self._parallax

    def _subtract(self, subtract_2450000, subtract_2460000):
        """
        find value of HJD to be subtracted
        """
        if subtract_2450000:
            if subtract_2460000:
                raise ValueError('subtract_2450000 and subtract_2460000 ' +
                                 'cannot be both True')
            subtract = 2450000.
        elif subtract_2460000:
            subtract = 2460000.
        else:
            subtract = 0.
        return subtract

    def _subtract_xlabel(self, subtract_2450000, subtract_2460000):
        """
        string that would be past to plt.xlabel()
        """
        if subtract_2450000:
            if subtract_2460000:
                raise ValueError('subtract_2450000 and subtract_2460000 ' +
                                 'cannot be both True')
            out = 'Time - 2450000'
        elif subtract_2460000:
            out = 'Time - 2460000'
        else:
            out = 'Time'
        return out

    def _flux_ratio_constraint_for_plotting(self):
        """
        Warning or error message for lack of source flux ratio information.
        """
        msg = (
            '\n\nTo plot magnification for binary source model you have ' +
            'to set the flux ratio (using set_source_flux_ratio()) ' +
            'or provide dataset which will be used to find flux ' +
            'ratio (keyword flux_ratio_constraint).\n\n')
        if len(self._datasets) == 1:
            warnings.warn(msg + 'You have provided only one dataset, so ' +
                          "for now we will use that one.", RuntimeWarning)
            return self._datasets[0]
        elif len(self._datasets) > 1:
            warnings.warn(msg + 'You have provided only some datasets and ' +
                          "for now we will use the first one.", RuntimeWarning)
            return self._datasets[0]
        else:
            raise ValueError(
                'Not enough information to plot the model magnification. ' +
                'Use set_source_flux_ratio() function ' +
                'or flux_ratio_constraint keyword.')

    def plot_magnification(
            self, times=None, t_range=None, t_start=None, t_stop=None, dt=None,
            n_epochs=None, subtract_2450000=False, subtract_2460000=False,
            satellite_skycoord=None, gamma=0., flux_ratio_constraint=None,
            **kwargs):
        """
        Plot the model magnification curve.

        Keywords :
            see :py:func:`plot_lc()`

            satellite_skycoord, gamma: see :py:func:`magnification()`

        ``**kwargs`` -- any arguments accepted by matplotlib.pyplot.plot().

        """
        if times is None:
            times = self.set_times(
                t_range=t_range, t_start=t_start, t_stop=t_stop, dt=dt,
                n_epochs=n_epochs)
        subtract = self._subtract(subtract_2450000, subtract_2460000)

        if satellite_skycoord is not None:
            satellite = satellite_skycoord.get_satellite_coords(times)
        else:
            satellite = None
        if self.n_sources == 2:
            if (flux_ratio_constraint is None and
                    None not in self._source_flux_ratio_constraint):
                flux_ratio_constraint = (
                    self._flux_ratio_constraint_for_plotting())

        magnification = self.magnification(
            times, satellite_skycoord=satellite, gamma=gamma,
            flux_ratio_constraint=flux_ratio_constraint)

        self._plt_plot(times-subtract, magnification, kwargs)
        plt.ylabel('Magnification')
        plt.xlabel(self._subtract_xlabel(subtract_2450000, subtract_2460000))

    def plot_lc(
            self, times=None, t_range=None, t_start=None, t_stop=None,
            dt=None, n_epochs=None, data_ref=None, f_source=None, f_blend=None,
            subtract_2450000=False, subtract_2460000=False,
            flux_ratio_constraint=None, **kwargs):
        """
        Plot the model light curve in magnitudes.

        Keywords :
            times: [*float*, *list*, *numpy.ndarray*]
                a list of times at which to plot the magnifications

            t_range, t_start, t_stop, dt, n_epochs: see :py:func:`set_times`

            data_ref: *int* or a
            :py:class:`~MulensModel.mulensdata.MulensData` object

                Reference dataset to scale the model to. See
                :py:func:`get_ref_fluxes()`

            f_source, f_blend: *float*
                Explicitly specify the source and blend fluxes in a
                system where flux = 1 corresponds to
                :obj:`MulensModel.utils.MAG_ZEROPOINT` (= 22 mag).

            subtract_2450000, subtract_2460000: *boolean*, optional
                If True, subtracts 2450000 or 2460000 from the time
                axis to get more human-scale numbers. If using, make
                sure to also set the same settings for all other
                plotting calls (e.g. :py:func:`plot_data()`)

            flux_ratio_constraint: instance of
            :py:class:`~MulensModel.mulensdata.MulensData` or *str*, optional
                Option for binary source models only.
                Data or bandpass to constrain the flux ratio of sources.

            ``**kwargs`` any arguments accepted by matplotlib.pyplot.plot().

        Provide `data_ref` or (`f_source`, `f_blend`) if you want to
        plot in flux units different than last value of `data_ref`
        (defaults to the first dataset).

        """
        if times is None:
            times = self.set_times(
                t_range=t_range, t_start=t_start, t_stop=t_stop, dt=dt,
                n_epochs=n_epochs)

        if data_ref is not None:
            self.data_ref = data_ref

        if self.n_sources == 2:
            if (flux_ratio_constraint is None and
                    None not in self._source_flux_ratio_constraint):
                flux_ratio_constraint = (
                    self._flux_ratio_constraint_for_plotting())

        if f_source is None and f_blend is None:
            if self.data_ref is None:
                raise ValueError('No reference dataset of fluxes provided. ' +
                                 "If you don't have a dataset, then try " +
                                 "plot_magnification() instead of plot_lc().")
            (f_source, f_blend) = self.get_ref_fluxes(data_ref=self.data_ref)
        elif f_source is None or f_blend is None:
            raise AttributeError(
                'If f_source is set, f_blend must also be set and vice versa.')

        magnification = self.magnification(
            times,
            flux_ratio_constraint=flux_ratio_constraint)
        flux = f_source * magnification + f_blend

        subtract = self._subtract(subtract_2450000, subtract_2460000)
        self._plt_plot(times-subtract, Utils.get_mag_from_flux(flux), kwargs)
        plt.ylabel('Magnitude')
        plt.xlabel(self._subtract_xlabel(subtract_2450000, subtract_2460000))

        (ymin, ymax) = plt.gca().get_ylim()
        if ymax > ymin:
            plt.gca().invert_yaxis()

    def _plt_plot(self, x, y, kwargs):
        """
        save run of matplotlib.pyplot.plot()
        """
        try:
            plt.plot(x, y, **kwargs)
        except:
            print("kwargs passed to plt.plot():")
            print(kwargs)
            raise

    def get_ref_fluxes(self, data_ref=None):
        """
        Get source and blending fluxes for the model by finding the
        best-fit values compared to data_ref.

        Parameters :
            data_ref: :py:class:`~MulensModel.mulensdata.MulensData` or *int*
                Reference dataset. If *int*, corresponds to the index of
                the dataset in self.datasets. If None, than the first dataset
                will be used.

        Returns :
            f_source: *np.ndarray*
                Sources' flux; normally of size (1). If it is of size (1)
                for a double source model, then it is a sum of fluxes
                of both sources.
            f_blend: *float*
                blending flux

        Determine the reference flux system from the datasets. The
        *data_ref* may either be a dataset or the index of a dataset
        (if :py:func:`Model.set_datasets()` was previously called). If
        *data_ref* is not set, it will use the first dataset. If you
        call this without calling :py:func:`set_datasets()` first,
        there will be an exception and that's on you.
        """
        data = self._get_data_ref(data_ref)

        mags = self.get_data_magnification(data)
        fit = Fit(data=data, magnification=mags)
        fit.fit_fluxes()
        self._fit = fit

        f_source = fit.flux_of_sources(data)
        f_blend = fit.blending_flux(data)

        return (f_source, f_blend)

    def _get_data_ref(self, data_ref):
        """
        Guess which reference dataset is talked about. Returns MulensData
        instance.
        """
        if data_ref is None:
            if len(self._datasets) == 0:
                raise ValueError(
                    'You cannot get reference flux for Model if' +
                    ' you have not linked data first.')
            if isinstance(self.data_ref, MulensData):
                data = self.data_ref
            else:
                data = self._datasets[self.data_ref]
        elif isinstance(data_ref, MulensData):
            data = data_ref
            self.data_ref = data_ref
        else:
            data = self._datasets[data_ref]
            self.data_ref = data_ref

        return data

    def reset_plot_properties(self):
        """
        This function will be **deprecated**.

        Resets internal plotting properties of all attached datasets.
        """
        warnings.warn('reset_plot_properties() will be deprecated in future',
                      FutureWarning)
        for data in self._datasets:
            data.plot_properties = {}

    def _set_default_colors(self):
        """
        If the user has not specified a color for a dataset, assign
        one.
        """
        colors = [cycle['color'] for cycle in rcParams['axes.prop_cycle']]

        # Below we change the order of colors to most distinct first.
        used_colors = []
        for data in self._datasets:
            if 'color' in data.plot_properties.keys():
                used_colors.append(data.plot_properties['color'])
        if len(used_colors) == len(self._datasets):
            return
        if len(used_colors) == 0:
            differences = None
        else:
            d_col = self._color_differences
            diffs = np.array([np.min(d_col(used_colors, c)) for c in colors])
            indexes = np.argsort(diffs)[::-1]
            colors = [colors[i] for i in indexes]
            differences = diffs[indexes]

        # Assign colors when needed.
        color_index = 0
        for data in self._datasets:
            if 'color' not in data.plot_properties.keys():
                if differences is not None:
                    if differences[color_index] < 0.35:
                        msg = ('The color assign to one of the datasets in ' +
                               'automated way (' + colors[color_index] +
                               ') is very similar to already used color')
                        warnings.warn(msg, UserWarning)
                data.plot_properties['color'] = colors[color_index]
                color_index += 1
                if color_index == len(colors):
                    color_index = 0
                    msg = ('Too many datasets without colors assigned - ' +
                           'same color will be used for different datasets')
                    warnings.warn(msg, UserWarning)

    def _color_differences(self, color_list, color):
        """
        Calculate color difference between a list of colors and a single color.
        Uses algorithm from
        `this Wikipedia page<https://en.wikipedia.org/wiki/Color_difference>`_.
        Arguments :
            color_list: *list* of *str*
                list of matplotlib colors e.g., ``['black', '#E9967A']``
            color: *str*
                single matplotlib color
        Returns :
            differences: *np.ndarray*
                differences of colors, values < 0.3 are very similar
        """
        rgba = ColorConverter.to_rgba
        array = np.array(
            [[float(x) for x in list(rgba(c))[:3]] for c in color_list])
        # We use float above because some versions of matplotlib return str.
        color_value = [float(x) for x in list(rgba(color))[:3]]
        mean_red = 0.5 * (array[:, 0] + color_value[0])
        diffs = (array - color_value)**2
        add_1 = (2. + mean_red) * diffs[:, 0]
        add_2 = 4. * diffs[:, 1]
        add_3 = (3. + mean_red) * diffs[:, 2]
        return np.sqrt(add_1 + add_2 + add_3)

    def _check_old_plot_kwargs(self, **kwargs):
        """
        Check for deprecated "_list" keywords. Issue a warning, then
        transfer the properties to the new
        :py:attr:`mulensdata.MulensData.plot_properties` system.
        """
        old_plot_keywords = [
            'color_list', 'marker_list', 'size_list',
            'label_list', 'alpha_list', 'zorder_list']

        for old_keyword in old_plot_keywords:
            if kwargs[old_keyword] is not None:
                warnings.warn('Keyword "' + old_keyword + '" is deprecated.' +
                              ' Use MulensData.plot_properties instead.',
                              FutureWarning)
                values = kwargs[old_keyword]
                key = old_keyword[:-5]
                for (dataset, value) in zip(self._datasets, values):
                    dataset.plot_properties[key] = value

    def plot_data(
            self, data_ref=None, show_errorbars=None, show_bad=None,
            color_list=None, marker_list=None, size_list=None,
            label_list=None, alpha_list=None, zorder_list=None,
            subtract_2450000=False, subtract_2460000=False, **kwargs):
        """
        Plot the data scaled to the model.

        Keywords (all optional):
            data_ref: see :py:func:`get_ref_fluxes()`
                If data_ref is not specified, uses the first dataset
                as the reference for flux scale.

            show_errorbars: *boolean* or *None*
                Do you want errorbars to be shown for all datasets?
                Default is *None*, which means the option is taken from each
                dataset plotting properties (for which default is *True*).
                If *True*, then data are plotted using matplotlib.errorbar().
                If *False*, then data are plotted using matplotlib.scatter().

            show_bad: *boolean* or *None*
                Do you want data marked as bad to be shown?
                Default is *None*, which means the option is taken from each
                dataset plotting properties (for which default is *False*).
                If bad data are shown, then they are plotted with 'x' marker.

            subtract_2450000, subtract_2460000: *boolean*
                If True, subtracts 2450000 or 2460000 from the time
                axis to get more human-scale numbers. If using, make
                sure to also set the same settings for all other
                plotting calls (e.g. :py:func:`plot_lc()`).

            ``**kwargs``:
                Passed to matplotlib plotting functions. Contrary to
                previous behavior, ``**kwargs`` are no longer remembered.

        """

        self._check_old_plot_kwargs(
            color_list=color_list, marker_list=marker_list,
            size_list=size_list, label_list=label_list,
            alpha_list=alpha_list, zorder_list=zorder_list)
        self._set_default_colors()

        if data_ref is not None:
            self.data_ref = data_ref

        # Set plot limits
        t_min = 3000000.
        t_max = 0.
        subtract = self._subtract(subtract_2450000, subtract_2460000)

        # Get fluxes for all datasets
        fit = Fit(data=self._datasets, magnification=self.data_magnification)
        fit.fit_fluxes()
        self._fit = fit

        for (i, data) in enumerate(self._datasets):
            data.plot(
                phot_fmt='mag', show_errorbars=show_errorbars,
                show_bad=show_bad, subtract_2450000=subtract_2450000,
                subtract_2460000=subtract_2460000, model=self,
                **kwargs)

            t_min = min(t_min, np.min(data.time))
            t_max = max(t_max, np.max(data.time))

        # Plot properties
        plt.ylabel('Magnitude')
        plt.xlabel(self._subtract_xlabel(subtract_2450000, subtract_2460000))
        plt.xlim(t_min-subtract, t_max-subtract)

        (ymin, ymax) = plt.gca().get_ylim()
        if ymax > ymin:
            plt.gca().invert_yaxis()

    def get_residuals(self, data_ref=None, type='mag', data=None):
        """
        Calculate the residuals from the model for
        each dataset at once, or just a single dataset.

        Note: if residuals are returned in magnitudes, they are
        transformed to the magnitude system specified by `data_ref`,
        so only suitable for plotting.

        Keywords :
            data_ref: optional
                see :py:func:`get_ref_fluxes()`

            type: *str*, optional
                specify whether the residuals should be returned in
                magnitudes ('mag') or in flux ('flux'). Default is
                'mag'.

            data: :py:class:`~MulensModel.mulensdata.MulensData`, optional
                dataset for which residuals are returned. If specified,
                then returned lists are single element.

        Returns :
            residuals: *list*
                each element of the list is a np.array() with the
                residuals for the corresponding dataset.

            errorbars: *list*
                the scaled errorbars for each point. For plotting
                errorbars for the residuals.
        """
        if data_ref is not None:
            self.data_ref = data_ref
        data_ref_ = self._get_data_ref(data_ref)

        if data is not None:
            data_list = [data]
            fit_data = list(set([data, data_ref_]))
            magnifications = [self.get_data_magnification(d) for d in fit_data]
            fit = Fit(data=fit_data, magnification=magnifications)
        else:
            data_list = self._datasets
            fit = Fit(data=data_list, magnification=self.data_magnification)
        fit.fit_fluxes()
        self._fit = fit

        residuals = []
        errorbars = []
        # Calculate residuals.
        for data_ in data_list:
            f_source = self.fit.flux_of_sources(data_)
            f_blend = self.fit.blending_flux(data_)
            if type == 'mag':
                f_source_0 = self.fit.flux_of_sources(data_ref_)
                f_blend_0 = self.fit.blending_flux(data_ref_)
                magnification = self.get_data_magnification(data_)
                model_mag = Utils.get_mag_from_flux(
                    f_blend_0 + f_source_0 * magnification)
                flux = (f_source_0 * (data_.flux - f_blend) /
                        f_source + f_blend_0)
                err_flux = f_source_0 * data_.err_flux / f_source
                (mag, err) = Utils.get_mag_and_err_from_flux(flux, err_flux)
                residuals.append(mag - model_mag)
                errorbars.append(err)
            elif type == 'flux':
                magnification = self.get_data_magnification(data_)
                model_flux = f_blend + f_source * magnification
                residuals.append(data_.flux - model_flux)
                errorbars.append(data_.err_flux)
            else:
                raise ValueError("type keyword must be either 'mag' or 'flux'")

        return (residuals, errorbars)

    def plot_residuals(
            self, show_errorbars=None,
            color_list=None, marker_list=None, size_list=None,
            label_list=None, alpha_list=None, zorder_list=None,
            data_ref=None, subtract_2450000=False, subtract_2460000=False,
            show_bad=None, **kwargs):
        """
        Plot the residuals (in magnitudes) of the model.

        For explanation of keywords, see doctrings in
        :py:func:`plot_data()`. Note different order of keywords.
        """

        self._check_old_plot_kwargs(
            color_list=color_list, marker_list=marker_list,
            size_list=size_list, label_list=label_list,
            alpha_list=alpha_list, zorder_list=zorder_list)
        self._set_default_colors()

        if data_ref is not None:
            self.data_ref = data_ref

        # Plot limit parameters
        t_min = 3000000.
        t_max = 0.
        subtract = self._subtract(subtract_2450000, subtract_2460000)

        # Plot zeropoint line
        plt.plot([0., 3000000.], [0., 0.], color='black')

        # Plot residuals
        for data in self._datasets:
            data.plot(
                phot_fmt='mag', show_errorbars=show_errorbars,
                show_bad=show_bad, subtract_2450000=subtract_2450000,
                subtract_2460000=subtract_2460000, model=self,
                plot_residuals=True, **kwargs)
            t_min = min(t_min, np.min(data.time))
            t_max = max(t_max, np.max(data.time))

        # Plot properties
        y_lim = np.max([np.abs(y_lim) for y_lim in plt.gca().get_ylim()])
        if y_lim > 1.:
            y_lim = 0.5
        plt.ylim(y_lim, -y_lim)
        plt.xlim(t_min-subtract, t_max-subtract)
        plt.ylabel('Residuals')
        plt.xlabel(self._subtract_xlabel(subtract_2450000, subtract_2460000))

    def plot_trajectory(
            self, times=None, t_range=None, t_start=None, t_stop=None,
            dt=None, n_epochs=None, caustics=False, show_data=False,
            arrow=True, satellite_skycoord=None, arrow_kwargs=None, **kwargs):
        """
        Plot the source trajectory.

        Keywords (all optional) :

            times, t_range, t_start, t_stop, dt, n_epochs:
                May all be used to specify exactly when to plot the
                source trajectory. See also :py:func:`plot_lc()` and
                :py:func:`set_times()`.

            caustics: *boolean*
                plot the caustic structure in addition to the source
                trajectory. default=False (off). For finer control of
                plotting features, e.g. color, use :py:func:`plot_caustics()`
                instead.

            show_data: *boolean*
                Mark epochs of data. Use :py:func:`plot_source_for_datasets()`
                for more control of how data epochs are marked.

            arrow: *boolean*
                Show the direction of the source motion. Default is *True*.

            satellite_skycoord: *astropy.SkyCoord*
                should allow user to specify the trajectory is calculated
                for a satellite. see :py:func:`get_satellite_coords()`

            arrow_kwargs: *dict*
                Kwargs that are passed to :py:func:`pyplot.arrow()`. If no
                color is given here, then we use one specified in ``**kwargs``
                and if nothing is there, then we use black. The size of
                the arrow is determined based on limits of current axis.
                If those are not adequate, then change the size by specifying
                *width* keyword and maybe other as well. Note that
                *arrow_kwargs* are of *dict* type and are different than
                ``**kwargs``.

            ``**kwargs``
                Controls plotting features of the trajectory. It's passed to
                :py:func:`pyplot.plot()`.

        """
        if not arrow and arrow_kwargs is not None:
            raise ValueError(
                "arrow_kwargs can be only given if arrow is True")

        if times is None:
            times = self.set_times(
                t_range=t_range, t_start=t_start, t_stop=t_stop, dt=dt,
                n_epochs=n_epochs)
        if satellite_skycoord is None:
            satellite_skycoord = self.get_satellite_coords(times)
        else:
            satellite_skycoord = satellite_skycoord.get_satellite_coords(times)

        if self.n_sources == 1:
            self._plot_single_trajectory(
                times, self.parameters, satellite_skycoord,
                arrow, arrow_kwargs, **kwargs)
        elif self.n_sources == 2:
            self._plot_single_trajectory(
                times, self.parameters.source_1_parameters,
                satellite_skycoord, arrow, arrow_kwargs, **kwargs)
            self._plot_single_trajectory(
                times, self.parameters.source_2_parameters,
                satellite_skycoord, arrow, arrow_kwargs, **kwargs)
        else:
            raise ValueError(
                    'Wrong number of sources: {:}'.format(self.n_sources))

        if caustics:
            self.plot_caustics(marker='.', color='red')

        if show_data:
            self.plot_source_for_datasets()

    def _plot_single_trajectory(self, times, parameters, satellite_skycoord,
                                arrow, arrow_kwargs, **kwargs):
        """
        Plots trajectory of a single source.
        """
        trajectory = Trajectory(
            times, parameters=parameters, parallax=self._parallax,
            coords=self._coords, satellite_skycoord=satellite_skycoord)

        self._plt_plot(trajectory.x, trajectory.y, kwargs)

        if arrow:
            index = int(len(times)/2)
            x_0 = trajectory.x[index]
            y_0 = trajectory.y[index]
            d_x = trajectory.x[index+1] - x_0
            d_y = trajectory.y[index+1] - y_0
            dd = 1e6 * (d_x*d_x + d_y*d_y)**.5

            xlim = plt.xlim()
            ylim = plt.ylim()
            width = np.abs(xlim[1]-xlim[0]) * np.abs(ylim[1]-ylim[0])
            width = width**.5 / 100.

            color = kwargs.get('color', 'black')
<<<<<<< HEAD
            kwargs_ = {'lw': 0, 'color': color, 'width': 0.01,
                       'zorder': -np.inf}
=======
            kwargs_ = {'width': width, 'color': color, 'lw': 0}
            if arrow_kwargs is not None:
                kwargs_.update(arrow_kwargs)
>>>>>>> 1e670f31
            plt.arrow(x_0, y_0, d_x/dd, d_y/dd, **kwargs_)

    def update_caustics(self, epoch=None):
        """
        Updates :py:attr:`~caustics` property for given epoch.

        Parameters :
            epoch: *float*
                For orbital motion models, epoch for which separation *s*
                is calculated to calculate :py:attr:`~caustics`. Defaults
                to *t_0_kep*, which defaults to *t_0*.
        """
        if epoch is None:
            s = self.parameters.s
        else:
            s = self.parameters.get_s(epoch)

        if self.caustics is not None:
            if s == self.caustics.s and self.parameters.q == self.caustics.q:
                return

        self.caustics = Caustics(q=self.parameters.q, s=s)

    def plot_caustics(self, n_points=5000, epoch=None, **kwargs):
        """
        Plot the caustic structure. See
        :py:func:`MulensModel.caustics.Caustics.plot()`.

        Additional parameters :
            epoch: *float*, optional
                Epoch for which separation *s* will be used. Important
                for models with orbital motion. Defaults to *t_0_kep*,
                which defaults to *t_0*.
        """
        self.update_caustics(epoch=epoch)

        self.caustics.plot(n_points=n_points, **kwargs)

    def plot_source(self, times=None, **kwargs):
        """
        Plot source: circles of the radius rho at positions corresponding to
        source positions at times. When the rho is not defined, then X symbols
        are plotted.

        Parameters:
            times: *float* or *np.ndarray*
                epochs for which source positions will be plotted

            ``**kwargs``:
                Keyword arguments passed to matplotlib.Circle_.
                Examples: ``color='red'``, ``fill=False``,
                ``linewidth=3``, ``alpha=0.5``. When the rho is not defined,
                then keyword arguments are passed to matplotlib.plot_.

        .. _matplotlib.Circle:
          https://matplotlib.org/api/_as_gen/matplotlib.patches.Circle.html
        .. _matplotlib.plot:
          https://matplotlib.org/api/_as_gen/matplotlib.pyplot.plot.html
        """
        if isinstance(times, float):
            times = [times]
        if isinstance(times, list):
            times = np.array(times)

        kwargs_ = {
            'times': times, 'parallax': self._parallax, 'coords': self._coords,
            'satellite_skycoord': self.get_satellite_coords(times)}

        if self.n_sources == 1:
            trajectory = Trajectory(parameters=self.parameters, **kwargs_)
            self._plot_source_for_trajectory(trajectory, **kwargs)
        elif self.n_sources == 2:
            trajectory = Trajectory(
                parameters=self.parameters.source_1_parameters, **kwargs_)
            self._plot_source_for_trajectory(trajectory, **kwargs)
            trajectory = Trajectory(
                parameters=self.parameters.source_2_parameters, **kwargs_)
            self._plot_source_for_trajectory(trajectory, **kwargs)
        else:
            raise ValueError('Wrong number of sources!')

    def plot_source_for_datasets(self, **kwargs):
        """
        Plot source positions for all linked datasets. Colors used for
        each dataset are the same used for plotting photometry.

        Parameters:
            ``**kwargs``:
                see :py:func:`plot_source`
        """
        if 'color' in kwargs:
            raise ValueError(
                'Color cannot be passed to plot_source_for_datasets(). To ' +
                'change color, just change color for given MulensData object')
        if self.datasets is None:
            raise ValueError(
                'No data linked to Model, so calling ' +
                'plot_source_for_datasets() makes no sense.')

        self._set_default_colors()
        if isinstance(self.datasets, MulensData):
            datasets = [self.datasets]
        else:
            datasets = self.datasets

        kwargs_ = dict(kwargs)
        if 'fill' not in kwargs_:
            kwargs_['fill'] = False

        for data in datasets:
            kwargs_['color'] = data.plot_properties['color']
            self.plot_source(times=data.time, **kwargs_)

    def _plot_source_for_trajectory(self, trajectory, **kwargs):
        """
        Internal function for plotting sources.
        """
        axis = plt.gca()

        plot_circle = (trajectory.parameters.rho is not None)
        if not plot_circle:
            warnings.warn(
                'rho is not defined, so X is used to show source positions')

        if 'color' not in kwargs:
            kwargs['color'] = 'red'
        if 'zorder' not in kwargs:
            kwargs['zorder'] = np.inf
        if plot_circle and 'radius' not in kwargs:
            kwargs['radius'] = trajectory.parameters.rho

        xlim = plt.xlim()
        ylim = plt.ylim()
        if plot_circle and not (xlim == (0., 1.) and ylim == (0., 1.)):
            # We've checked that default limits were changed.
            limits = max(np.abs(xlim[1]-xlim[0]), np.abs(ylim[1]-ylim[0]))
            if limits > 1e3 * kwargs['radius']:
                warnings.warn(
                    "Model.plot_source() - the source radius is much smaller" +
                    " than the axis range (at this point). The plotted " +
                    "source may be hard to see. To correct it you can change" +
                    " axis range (plt.xlim() or ylim()) or plot larger " +
                    "circle by passing *radius* via kwargs.",
                    UserWarning)

        if not plot_circle:
            plt.plot(trajectory.x, trajectory.y, 'x', **kwargs)
        else:
            for (x, y) in zip(trajectory.x, trajectory.y):
                axis.add_artist(plt.Circle((x, y), **kwargs))

    def set_times(
            self, t_range=None, t_start=None, t_stop=None, dt=None,
            n_epochs=1000):
        """
        Return a list of times. If no keywords are specified, default
        is 1000 epochs from [`t_0` - 1.5* `t_E`, `t_0` + 1.5* `t_E`].
        For binary source models, respectively, smaller and larger of
        `t_0_1/2` values are used.

        Parameters (all optional):
            t_range: [*list*, *tuple*]
                A range of times of the form [t_start, t_stop]

            t_start, t_stop: *float*
                a start or stop time.

            dt: *float*
                the interval spacing between successive points

            n_epochs: *int*
                the number of epochs (evenly spaced)

        """
        if t_range is not None:
            t_start = t_range[0]
            t_stop = t_range[1]

        n_tE = 1.5
        if t_start is None:
            if self.n_sources == 1:
                t_0 = self.parameters.t_0
            else:
                t_0 = min(self.parameters.source_1_parameters.t_0,
                          self.parameters.source_2_parameters.t_0)
            t_start = t_0 - (n_tE * self.parameters.t_E)
        if t_stop is None:
            if self.n_sources == 1:
                t_0 = self.parameters.t_0
            else:
                t_0 = max(self.parameters.source_1_parameters.t_0,
                          self.parameters.source_2_parameters.t_0)
            t_stop = t_0 + (n_tE * self.parameters.t_E)

        if dt is None:
            if n_epochs is None:
                n_epochs = 1000
            dt = (t_stop - t_start) / float(n_epochs)

        return np.arange(t_start, t_stop+dt, dt)

    def set_default_magnification_method(self, method):
        """
        Stores information on method to be used, when no method is
        directly specified. See
        :py:class:`~MulensModel.magnificationcurve.MagnificationCurve`
        for a list of implemented methods.

        Parameters:
            method: *str*
                Name of the method to be used.

        """
        self._default_magnification_method = method

    def set_magnification_methods(self, methods, source=None):
        """
        Sets methods used for magnification calculation. See
        :py:class:`~MulensModel.magnificationcurve.MagnificationCurve`
        for a list of implemented methods.

        Parameters :
            methods: *list*
                List that specifies which methods (*str*) should be
                used when (*float* values for Julian dates). Given
                method will be used for times between the times
                between which it is on the list, e.g.,

                ``methods = [2455746., 'Quadrupole', 2455746.6,
                'Hexadecapole', 2455746.7, 'VBBL', 2455747.,
                'Hexadecapole', 2455747.15, 'Quadrupole', 2455748.]``

            source: *int* or *None*
                Which source given methods apply to? Accepts 1, 2, or *None*
                (i.e., all sources).
        """
        if not isinstance(methods, list):
            raise TypeError('Parameter methods has to be a list.')
        if source not in [None, 1, 2]:
            raise ValueError('In Model.set_magnification_methods() ' +
                             'the parameter source, has to be 1, 2 or None.')

        if source is None:
            if isinstance(self._methods, dict):
                raise ValueError('You cannot set methods for all sources ' +
                                 'after setting them for a single source')
            self._methods = methods
        else:
            if isinstance(self._methods, list):
                raise ValueError('You cannot set methods for a single ' +
                                 'source after setting them for all sources.')
            if source > self.n_sources:
                msg = ('Cannot set methods for source {:} for model with ' +
                       'only {:} sources.')
                raise ValueError(msg.format(source, self.n_sources))
            if self._methods is None:
                self._methods = {}
            self._methods[source] = methods

    def set_magnification_methods_parameters(self, methods_parameters):
        """
        Set additional parameters for magnification calculation methods.

        Parameters :
            methods_parameters: *dict*
                Dictionary that for method names (keys) returns dictionary
                in the form of ``**kwargs`` that are passed to given method,
                e.g., *{'VBBL': {'accuracy': 0.005}}*.

        """
        if self.n_lenses == 1:
            methods_ok = [
                'point_source',
                'finite_source_uniform_Gould94'.lower(),
                'finite_source_uniform_Gould94_direct'.lower(),
                'finite_source_LD_Yoo04'.lower(),
                'finite_source_LD_Yoo04_direct'.lower(),
                'finite_source_uniform_Lee09'.lower(),
                'finite_source_LD_Lee09'.lower()]
        elif self.n_lenses == 2:
            methods_ok = [
                'point_source', 'quadrupole', 'hexadecapole', 'vbbl',
                'adaptive_contouring', 'point_source_point_lens']
        else:
            msg = 'wrong value of Model.n_lenses: {:}'
            raise ValueError(msg.format(self.n_lenses))

        parameters = {
            key.lower(): value for (key, value) in methods_parameters.items()}
        methods = set(parameters.keys()) - set(methods_ok)

        if len(methods):
            raise KeyError('Unknown methods provided: {:}'.format(methods))

        self._methods_parameters = parameters

    def set_limb_coeff_gamma(self, bandpass, coeff):
        """
        Store gamma limb darkening coefficient for given band. See
        also
        :py:class:`~MulensModel.limbdarkeningcoeffs.LimbDarkeningCoeffs`.

        Parameters :
            bandpass: *str*
                Bandpass for the coefficient you provide.

            coeff: *float*
                Value of the coefficient.

        """
        if bandpass not in self._bandpasses:
            self._bandpasses.append(bandpass)
        self._limb_darkening_coeffs.set_limb_coeff_gamma(bandpass, coeff)

    def set_limb_coeff_u(self, bandpass, coeff):
        """
        Store u limb darkening coefficient for given band.  See also
        :py:class:`MulensModel.limbdarkeningcoeffs.LimbDarkeningCoeffs`.

        Parameters :
            bandpass: *str*
                Bandpass for which coefficient you provide.

            coeff: *float*
                Value of the coefficient.

        """
        if bandpass not in self._bandpasses:
            self._bandpasses.append(bandpass)
        self._limb_darkening_coeffs.set_limb_coeff_u(bandpass, coeff)

    def get_limb_coeff_gamma(self, bandpass):
        """
        Get gamma limb darkening coefficient for given band.

        Parameters :
            bandpass: *str*
                Bandpass for which coefficient will be provided.

        Returns :
            gamma: *float*
                limb darkening coefficient

        """
        return self._limb_darkening_coeffs.get_limb_coeff_gamma(bandpass)

    def get_limb_coeff_u(self, bandpass):
        """
        Get u limb darkening coefficient for given band.

        Parameters :
            bandpass: *str*
                Bandpass for which coefficient will be provided.

        Returns :
            u: *float*
                limb darkening coefficient

        """
        return self._limb_darkening_coeffs.get_limb_coeff_u(bandpass)

    @property
    def bandpasses(self):
        """
        *list*

        List of all bandpasses for which limb darkening coefficients are set.
        """
        return self._bandpasses

    @property
    def fit(self):
        """
        :py:class:`MulensModel.fit.Fit`

        :py:class:`MulensModel.fit.Fit` instance recently used. It gives
        access to source and blending fluxes.
        """
        return self._fit<|MERGE_RESOLUTION|>--- conflicted
+++ resolved
@@ -399,15 +399,9 @@
         for dataset in self._datasets:
             magnification = self.get_data_magnification(dataset)
             self._data_magnification.append(magnification)
-<<<<<<< HEAD
             if (self._fit is not None and self.n_sources > 1 and
-                        None not in self._source_flux_ratio_constraint):
+                    None not in self._source_flux_ratio_constraint):
                 if fit is None:
-=======
-            if (self.n_sources > 1 and
-                    self._source_flux_ratio_constraint is None):
-                if dataset is self.datasets[0]:
->>>>>>> 1e670f31
                     fit = self._fit
                 else:
                     fit.update(self._fit)
@@ -436,11 +430,7 @@
         else:
             dataset_satellite_skycoord = None
 
-<<<<<<< HEAD
-        if self.parameters.rho is None:
-=======
         if not self.parameters.is_finite_source():
->>>>>>> 1e670f31
             gamma = 0.
         else:
             if dataset.bandpass is None:
@@ -796,7 +786,7 @@
 
     def _plt_plot(self, x, y, kwargs):
         """
-        save run of matplotlib.pyplot.plot()
+        safe run of matplotlib.pyplot.plot()
         """
         try:
             plt.plot(x, y, **kwargs)
@@ -1268,14 +1258,10 @@
             width = width**.5 / 100.
 
             color = kwargs.get('color', 'black')
-<<<<<<< HEAD
-            kwargs_ = {'lw': 0, 'color': color, 'width': 0.01,
+            kwargs_ = {'width': width, 'color': color, 'lw': 0,
                        'zorder': -np.inf}
-=======
-            kwargs_ = {'width': width, 'color': color, 'lw': 0}
             if arrow_kwargs is not None:
                 kwargs_.update(arrow_kwargs)
->>>>>>> 1e670f31
             plt.arrow(x_0, y_0, d_x/dd, d_y/dd, **kwargs_)
 
     def update_caustics(self, epoch=None):
