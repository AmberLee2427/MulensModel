import warnings
import numpy as np
import matplotlib.pyplot as plt
from matplotlib import rcParams
from matplotlib.colors import ColorConverter

from astropy import units as u
from astropy.coordinates import SkyCoord

from MulensModel.modelparameters import ModelParameters
from MulensModel.magnificationcurve import MagnificationCurve
from MulensModel.trajectory import Trajectory
from MulensModel.caustics import Caustics
from MulensModel.satelliteskycoord import SatelliteSkyCoord
from MulensModel.utils import Utils
from MulensModel.fit import Fit
from MulensModel.mulensdata import MulensData
from MulensModel.limbdarkeningcoeffs import LimbDarkeningCoeffs
from MulensModel.coordinates import Coordinates


class Model(object):
    """
    A Model for a microlensing event with the specified parameters.

    Arguments :
        parameters: *dictionary*,
        :py:class:`~MulensModel.modelparameters.ModelParameters`

            see
            :py:class:`MulensModel.modelparameters.ModelParameters`

        :py:obj:`coords`: [*list*, *str*, *astropy.SkyCoords*], optional
            Sky Coordinates of the event.

        ra, dec: *str*, optional
            Sky Coordinates of the event.

        ephemerides_file: *str*, optional
            Specify name of the file with satellite ephemerides. See
            :py:class:`~MulensModel.mulensdata.MulensData` for more details.
            Note that if you provide file name here, then it will affect
            all calculations for this model. In most cases, you want to
            combine ground-based and satellite data and in those cases set
            ephemerides_file for specific
            :py:class:`~MulensModel.mulensdata.MulensData` instance
            to pass satellite information.

    Attributes :
        ephemerides_file: *str*
            Name of file with satellite ephemerides.

        data_ref: *int* or :py:class:`~MulensModel.mulensdata.MulensData`
            Reference dataset. If *int* then gives index of reference dataset
            in :py:attr:`~datasets`.

    Default values for parallax are all True. Use :py:func:`parallax()`
    to turn different parallax effects ON/OFF. If using satellite
    parallax, you may also specify an `ephemerides_file` (see
    :py:class:`~MulensModel.mulensdata.MulensData`).

    Note that you can print an instance of Model, which shows you parameters
    in a nice way, e.g.,

    .. code-block:: python

      model = Model(parameters={'t_0': 2456789.0, ....})
      print(model)

    """

    def __init__(
            self, parameters=None, coords=None, ra=None, dec=None,
            ephemerides_file=None):

        # Initialize the parameters of the model
        if isinstance(parameters, ModelParameters):
            self._parameters = parameters
        else:
            self._parameters = ModelParameters(parameters)

        # Set the coordinates of the event
        coords_msg = 'Must specify both or neither of ra and dec'
        self._coords = None
        if coords is not None:
            self._coords = Coordinates(coords)

        if ra is not None:
            if dec is not None:
                self._coords = Coordinates(ra, dec)
            else:
                raise AttributeError(coords_msg)
        else:
            if dec is not None:
                raise AttributeError(coords_msg)

        self.ephemerides_file = ephemerides_file
        self._satellite_skycoord = None

        # Set some defaults
        self._parallax = {'earth_orbital': True,
                          'satellite': True,
                          'topocentric': True}
        self._default_magnification_method = 'point_source'
        self._methods = None
        self._methods_parameters = {}
        self._caustics = None
        self.data_ref = None
        self._fit = None

        self._limb_darkening_coeffs = LimbDarkeningCoeffs()
        self._bandpasses = []

        self._source_flux_ratio_constraint = dict()

        self._datasets = []
        self._datasets_set_single = False

    def __repr__(self):
        return '{0}'.format(self.parameters)

    def plot_magnification(
            self, times=None, t_range=None, t_start=None, t_stop=None, dt=None,
            n_epochs=None, subtract_2450000=False, subtract_2460000=False,
            satellite_skycoord=None, gamma=0., flux_ratio_constraint=None,
            **kwargs):
        """
        Plot the model magnification curve.

        Keywords :
            see :py:func:`plot_lc()`

            gamma:
                see :py:func:`magnification()`

            satellite_skycoord:
                see :py:func:`plot_trajectory()`

            ``**kwargs``:
                any arguments accepted by :py:func:`matplotlib.pyplot.plot()`.

        """
        if 'fit_blending' in kwargs:
            raise ValueError(
                'Keyword fit_blending is allowed in Model.plot_lc() ' +
                'but not Model.plot_magnification()')
        if times is None:
            times = self.set_times(
                t_range=t_range, t_start=t_start, t_stop=t_stop, dt=dt,
                n_epochs=n_epochs)
        subtract = self._subtract(subtract_2450000, subtract_2460000)

        if satellite_skycoord is not None:
            if isinstance(satellite_skycoord, SatelliteSkyCoord):
                satellite = satellite_skycoord.get_satellite_coords(times)
            elif not isinstance(satellite_skycoord, SkyCoord):
                raise TypeError('Wrong type of satellite_skycoord in ' +
                                'Model.plot_magnification()')
        else:
            satellite = None
        if self.n_sources == 2:
            if (flux_ratio_constraint is None and
                    None not in self._source_flux_ratio_constraint):
                flux_ratio_constraint = (
                    self._flux_ratio_constraint_for_plotting())

        magnification = self.magnification(
            times, satellite_skycoord=satellite, gamma=gamma,
            flux_ratio_constraint=flux_ratio_constraint)

        self._plt_plot(times-subtract, magnification, kwargs)
        plt.ylabel('Magnification')
        plt.xlabel(self._subtract_xlabel(subtract_2450000, subtract_2460000))

    def plot_lc(
            self, times=None, t_range=None, t_start=None, t_stop=None,
            dt=None, n_epochs=None, data_ref=None, f_source=None, f_blend=None,
            subtract_2450000=False, subtract_2460000=False,
            flux_ratio_constraint=None, fit_blending=None, **kwargs):
        """
        Plot the model light curve in magnitudes.

        Keywords :
            times: [*float*, *list*, *numpy.ndarray*]
                a list of times at which to plot the magnifications

            t_range, t_start, t_stop, dt, n_epochs: see :py:func:`set_times`

            data_ref: *int* or a
            :py:class:`~MulensModel.mulensdata.MulensData` object

                Reference dataset to scale the model to. See
                :py:func:`get_ref_fluxes()`

            f_source, f_blend: *float*
                Explicitly specify the source and blend fluxes in a
                system where flux = 1 corresponds to
                :obj:`MulensModel.utils.MAG_ZEROPOINT` (= 22 mag).

            subtract_2450000, subtract_2460000: *boolean*, optional
                If True, subtracts 2450000 or 2460000 from the time
                axis to get more human-scale numbers. If using, make
                sure to also set the same settings for all other
                plotting calls (e.g. :py:func:`plot_data()`)

            flux_ratio_constraint: instance of
            :py:class:`~MulensModel.mulensdata.MulensData` or *str*, optional
                Option for binary source models only.
                Data or bandpass to constrain the flux ratio of sources.

            fit_blending: *boolean*
                *True* if blending flux is going to be fitted (default),
                *False* if blending flux is fixed at 0.

            ``**kwargs``:
                any arguments accepted by :py:func:`matplotlib.pyplot.plot()`.

        Provide `data_ref` or (`f_source`, `f_blend`) if you want to
        plot in flux units different than last value of `data_ref`
        (defaults to the first dataset).

        """
        if data_ref is not None:
            self.data_ref = data_ref
        if f_source is None and f_blend is None:
            if self.data_ref is None:
                raise ValueError('No reference dataset of fluxes provided. ' +
                                 "If you don't have a dataset, then try " +
                                 "plot_magnification() instead of plot_lc().")
        elif f_source is None or f_blend is None:
            raise AttributeError(
                'If f_source is set, f_blend must also be set and vice versa.')
        else:
            if fit_blending is not None:
                raise ValueError(
                    "Error in plot_lc(). Providing f_source, " +
                    "f_blend, and fit_blending doesn't make sense.")

        if f_source is None and f_blend is None:
            (f_source, f_blend) = self.get_ref_fluxes(
                data_ref=self.data_ref, fit_blending=fit_blending)

        if times is None:
            times = self.set_times(
                t_range=t_range, t_start=t_start, t_stop=t_stop, dt=dt,
                n_epochs=n_epochs)

        if self.n_sources == 2:
            if (flux_ratio_constraint is None and
                    None not in self._source_flux_ratio_constraint):
                flux_ratio_constraint = (
                    self._flux_ratio_constraint_for_plotting())

        magnification = self.magnification(
            times,
            flux_ratio_constraint=flux_ratio_constraint)
        flux = f_source * magnification + f_blend
        subtract = self._subtract(subtract_2450000, subtract_2460000)

<<<<<<< HEAD
        if isinstance(flux_ratio_constraint, (float, np.float)):
            source_flux_ratio = flux_ratio_constraint
            self._fit = None
        else:
            if same_dataset:
                if not (flux_ratio_constraint.time == time).all():
                    raise ValueError(
                        'internal problem with time vectors:\n' +
                        str(flux_ratio_constraint.time) + '\n' + str(time))
                mags = np.array([mag_1, mag_2])
            elif not same_dataset:
                (mag_1_data, mag_2_data) = self._separate_magnifications(
                    flux_ratio_constraint.time, satellite_skycoord, gamma)
                mags = np.array([mag_1_data, mag_2_data])
            else:
                raise ValueError('same_dataset must be True or False, not ' +
                                 '{:}'.format(same_dataset))
            self._fit = Fit(data=flux_ratio_constraint, magnification=mags)
            self._fit.fit_fluxes()
            f_s = self._fit.flux_of_sources(flux_ratio_constraint)
            source_flux_ratio = f_s[1] / f_s[0]
=======
        self._plt_plot(times-subtract, Utils.get_mag_from_flux(flux), kwargs)
        plt.ylabel('Magnitude')
        plt.xlabel(self._subtract_xlabel(subtract_2450000, subtract_2460000))
>>>>>>> 7bc7eb22

        (ymin, ymax) = plt.gca().get_ylim()
        if ymax > ymin:
            plt.gca().invert_yaxis()

    def _flux_ratio_constraint_for_plotting(self):
        """
        Warning or error message for lack of source flux ratio information.
        """
        msg = (
                '\n\nTo plot magnification for binary source model you have ' +
                'to set the flux ratio (using set_source_flux_ratio()) ' +
                'or provide dataset which will be used to find flux ' +
                'ratio (keyword flux_ratio_constraint).\n\n')
        if len(self._datasets) == 1:
            warnings.warn(msg + 'You have provided only one dataset, so ' +
                          "for now we will use that one.", RuntimeWarning)
            return self._datasets[0]
        elif len(self._datasets) > 1:
            warnings.warn(msg + 'You have provided only some datasets and ' +
                          "for now we will use the first one.", RuntimeWarning)
            return self._datasets[0]
        else:
            raise ValueError(
                'Not enough information to plot the model magnification. ' +
                'Use set_source_flux_ratio() function ' +
                'or flux_ratio_constraint keyword.')

    def _plt_plot(self, x, y, kwargs):
        """
        safe run of matplotlib.pyplot.plot()
        """
        try:
            plt.plot(x, y, **kwargs)
        except Exception:
            print("kwargs passed to plt.plot():")
            print(kwargs)
            raise

    def _subtract(self, subtract_2450000, subtract_2460000):
        """
        find value of HJD to be subtracted
        """
        if subtract_2450000:
            if subtract_2460000:
                raise ValueError('subtract_2450000 and subtract_2460000 ' +
                                 'cannot be both True')
            subtract = 2450000.
        elif subtract_2460000:
            subtract = 2460000.
        else:
            subtract = 0.
        return subtract

    def _subtract_xlabel(self, subtract_2450000, subtract_2460000):
        """
        string that would be past to plt.xlabel()
        """
        if subtract_2450000:
            if subtract_2460000:
                raise ValueError('subtract_2450000 and subtract_2460000 ' +
                                 'cannot be both True')
            out = 'Time - 2450000'
        elif subtract_2460000:
            out = 'Time - 2460000'
        else:
            out = 'Time'
        return out

    def reset_plot_properties(self):
        """
        This function will be **deprecated**.

        Resets internal plotting properties of all attached datasets.
        """
        warnings.warn('reset_plot_properties() will be deprecated in future',
                      FutureWarning)
        for data in self._datasets:
            data.plot_properties = {}

    def _set_default_colors(self):
        """
        If the user has not specified a color for a dataset, assign
        one.
        """
        colors = [cycle['color'] for cycle in rcParams['axes.prop_cycle']]

        # Below we change the order of colors to most distinct first.
        used_colors = []
        for data in self._datasets:
            if 'color' in data.plot_properties.keys():
                used_colors.append(data.plot_properties['color'])
        if len(used_colors) == len(self._datasets):
            return
        if len(used_colors) == 0:
            differences = None
        else:
            d_col = self._color_differences
            diffs = np.array([np.min(d_col(used_colors, c)) for c in colors])
            indexes = np.argsort(diffs)[::-1]
            colors = [colors[i] for i in indexes]
            differences = diffs[indexes]

        # Assign colors when needed.
        color_index = 0
        for data in self._datasets:
            if 'color' not in data.plot_properties.keys():
                if differences is not None:
                    if differences[color_index] < 0.35:
                        msg = ('The color assign to one of the datasets in ' +
                               'automated way (' + colors[color_index] +
                               ') is very similar to already used color')
                        warnings.warn(msg, UserWarning)
                data.plot_properties['color'] = colors[color_index]
                color_index += 1
                if color_index == len(colors):
                    color_index = 0
                    msg = ('Too many datasets without colors assigned - ' +
                           'same color will be used for different datasets')
                    warnings.warn(msg, UserWarning)

    def _color_differences(self, color_list, color):
        """
        Calculate color difference between a list of colors and a single color.
        Uses algorithm from
        `this Wikipedia page<https://en.wikipedia.org/wiki/Color_difference>`_.
        Arguments :
            color_list: *list* of *str*
                list of matplotlib colors e.g., ``['black', '#E9967A']``
            color: *str*
                single matplotlib color
        Returns :
            differences: *np.ndarray*
                differences of colors, values < 0.3 are very similar
        """
        rgba = ColorConverter.to_rgba
        array = np.array(
            [[float(x) for x in list(rgba(c))[:3]] for c in color_list])
        # We use float above because some versions of matplotlib return str.
        color_value = [float(x) for x in list(rgba(color))[:3]]
        mean_red = 0.5 * (array[:, 0] + color_value[0])
        diffs = (array - color_value)**2
        add_1 = (2. + mean_red) * diffs[:, 0]
        add_2 = 4. * diffs[:, 1]
        add_3 = (3. + mean_red) * diffs[:, 2]
        return np.sqrt(add_1 + add_2 + add_3)

    def _check_old_plot_kwargs(self, **kwargs):
        """
        Check for deprecated "_list" keywords. Issue a warning, then
        transfer the properties to the new
        :py:attr:`mulensdata.MulensData.plot_properties` system.
        """
        old_plot_keywords = [
            'color_list', 'marker_list', 'size_list',
            'label_list', 'alpha_list', 'zorder_list']

        for old_keyword in old_plot_keywords:
            if kwargs[old_keyword] is not None:
                warnings.warn('Keyword "' + old_keyword + '" is deprecated.' +
                              ' Use MulensData.plot_properties instead.',
                              FutureWarning)
                values = kwargs[old_keyword]
                key = old_keyword[:-5]
                for (dataset, value) in zip(self._datasets, values):
                    dataset.plot_properties[key] = value

    def plot_data(
            self, data_ref=None, show_errorbars=None, show_bad=None,
            color_list=None, marker_list=None, size_list=None,
            label_list=None, alpha_list=None, zorder_list=None,
            subtract_2450000=False, subtract_2460000=False, **kwargs):
        """
        Plot the data scaled to the model.

        Keywords (all optional):
            data_ref: see :py:func:`get_ref_fluxes()`
                If data_ref is not specified, uses the first dataset
                as the reference for flux scale.

            show_errorbars: *boolean* or *None*
                Do you want errorbars to be shown for all datasets?
                Default is *None*, which means the option is taken from each
                dataset plotting properties (for which default is *True*).
                If *True*, then data are plotted using matplotlib.errorbar().
                If *False*, then data are plotted using matplotlib.scatter().

            show_bad: *boolean* or *None*
                Do you want data marked as bad to be shown?
                Default is *None*, which means the option is taken from each
                dataset plotting properties (for which default is *False*).
                If bad data are shown, then they are plotted with 'x' marker.

            subtract_2450000, subtract_2460000: *boolean*
                If True, subtracts 2450000 or 2460000 from the time
                axis to get more human-scale numbers. If using, make
                sure to also set the same settings for all other
                plotting calls (e.g. :py:func:`plot_lc()`).

            ``**kwargs``:
                Passed to matplotlib plotting functions. Contrary to
                previous behavior, ``**kwargs`` are no longer remembered.

        """

        self._check_old_plot_kwargs(
            color_list=color_list, marker_list=marker_list,
            size_list=size_list, label_list=label_list,
            alpha_list=alpha_list, zorder_list=zorder_list)
        self._set_default_colors()

        if data_ref is not None:
            self.data_ref = data_ref

        # Set plot limits
        t_min = 3000000.
        t_max = 0.
        subtract = self._subtract(subtract_2450000, subtract_2460000)

        # Get fluxes for all datasets
        fit = Fit(data=self._datasets, magnification=self.data_magnification)
        fit.fit_fluxes()
        self._fit = fit

        for (i, data) in enumerate(self._datasets):
            data.plot(
                phot_fmt='mag', show_errorbars=show_errorbars,
                show_bad=show_bad, subtract_2450000=subtract_2450000,
                subtract_2460000=subtract_2460000, model=self,
                **kwargs)

            t_min = min(t_min, np.min(data.time))
            t_max = max(t_max, np.max(data.time))

        # Plot properties
        plt.ylabel('Magnitude')
        plt.xlabel(self._subtract_xlabel(subtract_2450000, subtract_2460000))
        plt.xlim(t_min-subtract, t_max-subtract)

        (ymin, ymax) = plt.gca().get_ylim()
        if ymax > ymin:
            plt.gca().invert_yaxis()

    def plot_residuals(
            self, show_errorbars=None,
            color_list=None, marker_list=None, size_list=None,
            label_list=None, alpha_list=None, zorder_list=None,
            data_ref=None, subtract_2450000=False, subtract_2460000=False,
            show_bad=None, **kwargs):
        """
        Plot the residuals (in magnitudes) of the model.

        For explanation of keywords, see doctrings in
        :py:func:`plot_data()`. Note different order of keywords.
        """

        self._check_old_plot_kwargs(
            color_list=color_list, marker_list=marker_list,
            size_list=size_list, label_list=label_list,
            alpha_list=alpha_list, zorder_list=zorder_list)
        self._set_default_colors()

        if data_ref is not None:
            self.data_ref = data_ref

        # Plot limit parameters
        t_min = 3000000.
        t_max = 0.
        subtract = self._subtract(subtract_2450000, subtract_2460000)

        # Plot zeropoint line
        plt.plot([0., 3000000.], [0., 0.], color='black')

        # Plot residuals
        for data in self._datasets:
            data.plot(
                phot_fmt='mag', show_errorbars=show_errorbars,
                show_bad=show_bad, subtract_2450000=subtract_2450000,
                subtract_2460000=subtract_2460000, model=self,
                plot_residuals=True, **kwargs)
            t_min = min(t_min, np.min(data.time))
            t_max = max(t_max, np.max(data.time))

        # Plot properties
        y_lim = np.max([np.abs(y_lim) for y_lim in plt.gca().get_ylim()])
        if y_lim > 1.:
            y_lim = 0.5
        plt.ylim(y_lim, -y_lim)
        plt.xlim(t_min-subtract, t_max-subtract)
        plt.ylabel('Residuals')
        plt.xlabel(self._subtract_xlabel(subtract_2450000, subtract_2460000))

    def get_residuals(self, data_ref=None, type='mag', data=None):
        """
        Calculate the residuals from the model for
        each dataset at once, or just a single dataset.

        Note: if residuals are returned in magnitudes, they are
        transformed to the magnitude system specified by `data_ref`,
        so only suitable for plotting.

        Keywords :
            data_ref: optional
                see :py:func:`get_ref_fluxes()`

            type: *str*, optional
                specify whether the residuals should be returned in
                magnitudes ('mag') or in flux ('flux'). Default is
                'mag'.

            data: :py:class:`~MulensModel.mulensdata.MulensData`, optional
                dataset for which residuals are returned. If specified,
                then returned lists are single element.

        Returns :
            residuals: *list*
                each element of the list is a *np.ndarray* with the
                residuals for the corresponding dataset.

            errorbars: *list*
                the scaled errorbars for each point. For plotting
                errorbars for the residuals.
        """
        if data_ref is not None:
            self.data_ref = data_ref
        data_ref_ = self._get_data_ref(data_ref)

        if data is not None:
            data_list = [data]
            fit_data = list(set([data, data_ref_]))
            magnifications = [self.get_data_magnification(d) for d in fit_data]
            fit = Fit(data=fit_data, magnification=magnifications)
        else:
            data_list = self._datasets
            fit = Fit(data=data_list, magnification=self.data_magnification)
        fit.fit_fluxes()
        self._fit = fit

        residuals = []
        errorbars = []
        # Calculate residuals.
        for data_ in data_list:
            f_source = self.fit.flux_of_sources(data_)
            f_blend = self.fit.blending_flux(data_)
            if type == 'mag':
                f_source_0 = self.fit.flux_of_sources(data_ref_)
                f_blend_0 = self.fit.blending_flux(data_ref_)
                magnification = self.get_data_magnification(data_)
                model_mag = Utils.get_mag_from_flux(
                    f_blend_0 + f_source_0 * magnification)
                flux = (f_source_0 * (data_.flux - f_blend) /
                        f_source + f_blend_0)
                err_flux = f_source_0 * data_.err_flux / f_source
                (mag, err) = Utils.get_mag_and_err_from_flux(flux, err_flux)
                residuals.append(mag - model_mag)
                errorbars.append(err)
            elif type == 'flux':
                magnification = self.get_data_magnification(data_)
                model_flux = f_blend + f_source * magnification
                residuals.append(data_.flux - model_flux)
                errorbars.append(data_.err_flux)
            else:
                raise ValueError("type keyword must be either 'mag' or 'flux'")

        return (residuals, errorbars)

    def plot_caustics(self, n_points=5000, epoch=None, **kwargs):
        """
        Plot the caustic structure. See
        :py:func:`MulensModel.caustics.Caustics.plot()`.

        Additional parameters :
            epoch: *float*, optional
                Epoch for which separation *s* will be used. Important
                for models with orbital motion. Defaults to *t_0_kep*,
                which defaults to *t_0*.
        """
        self.update_caustics(epoch=epoch)

        self.caustics.plot(n_points=n_points, **kwargs)

    def update_caustics(self, epoch=None):
        """
        Updates :py:attr:`~caustics` property for given epoch.

        Parameters :
            epoch: *float*
                For orbital motion models, epoch for which separation *s*
                is calculated to calculate :py:attr:`~caustics`. Defaults
                to *t_0_kep*, which defaults to *t_0*.
        """
        if epoch is None:
            s = self.parameters.s
        else:
            s = self.parameters.get_s(epoch)

        if self._caustics is not None:
            if s == self._caustics.s and self.parameters.q == self._caustics.q:
                return

        self._caustics = Caustics(q=self.parameters.q, s=s)

    def plot_trajectory(
            self, times=None, t_range=None, t_start=None, t_stop=None,
            dt=None, n_epochs=None, caustics=False, show_data=False,
            arrow=True, satellite_skycoord=None, arrow_kwargs=None, **kwargs):
        """
        Plot the source trajectory.

        Keywords (all optional) :

            times, t_range, t_start, t_stop, dt, n_epochs:
                May all be used to specify exactly when to plot the
                source trajectory. See also :py:func:`plot_lc()` and
                :py:func:`set_times()`.

            caustics: *boolean*
                plot the caustic structure in addition to the source
                trajectory. default=False (off). For finer control of
                plotting features, e.g. color, use :py:func:`plot_caustics()`
                instead.

            show_data: *boolean*
                Mark epochs of data. Use :py:func:`plot_source_for_datasets()`
                for more control of how data epochs are marked.

            arrow: *boolean*
                Show the direction of the source motion. Default is *True*.

            satellite_skycoord: *astropy.SkyCoord* or
            :py:class:`MulensModel.satelliteskycoord.SatelliteSkyCoord`

                Allows the user to specify that the trajectory is calculated
                for a satellite. If *astropy.SkyCoord* object is provided,
                then these are satellite positions for all epochs.
                See also :py:func:`get_satellite_coords()`

            arrow_kwargs: *dict*
                Kwargs that are passed to :py:func:`pyplot.arrow()`. If no
                color is given here, then we use one specified in ``**kwargs``
                and if nothing is there, then we use black. The size of
                the arrow is determined based on limits of current axis.
                If those are not adequate, then change the size by specifying
                *width* keyword and maybe other as well. Note that
                *arrow_kwargs* are of *dict* type and are different than
                ``**kwargs``.

            ``**kwargs``
                Controls plotting features of the trajectory. It's passed to
                :py:func:`pyplot.plot()`.

        Note that in order to have equal scaling of both axis
        (i.e., make circles look circular), you have to call appropriate
        *pyplot* command. This can be one of these commands:

        .. code-block:: python

          pyplot.axis('equal')
          pyplot.axis('scaled')
          pyplot.axis('square')
          pyplot.gca().set_aspect('equal')

        They have slightly different behavior.

        """
        if not arrow and arrow_kwargs is not None:
            raise ValueError(
                "arrow_kwargs can be only given if arrow is True")

        if times is None:
            times = self.set_times(
                t_range=t_range, t_start=t_start, t_stop=t_stop, dt=dt,
                n_epochs=n_epochs)
        if satellite_skycoord is None:
            satellite_skycoord = self.get_satellite_coords(times)
        else:
            if isinstance(satellite_skycoord, SatelliteSkyCoord):
                satellite_skycoord = satellite_skycoord.get_satellite_coords(
                    times)
            elif not isinstance(satellite_skycoord, SkyCoord):
                raise TypeError('Wrong type of satellite_skycoord in ' +
                                'Model.plot_trajectory()')

        if self.n_sources == 1:
            self._plot_single_trajectory(
                times, self.parameters, satellite_skycoord,
                arrow, arrow_kwargs, **kwargs)
        elif self.n_sources == 2:
            self._plot_single_trajectory(
                times, self.parameters.source_1_parameters,
                satellite_skycoord, arrow, arrow_kwargs, **kwargs)
            self._plot_single_trajectory(
                times, self.parameters.source_2_parameters,
                satellite_skycoord, arrow, arrow_kwargs, **kwargs)
        else:
            raise ValueError(
                    'Wrong number of sources: {:}'.format(self.n_sources))

        if caustics:
            self.plot_caustics(marker='.', color='red')

        if show_data:
            self.plot_source_for_datasets()

    def _plot_single_trajectory(self, times, parameters, satellite_skycoord,
                                arrow, arrow_kwargs, **kwargs):
        """
        Plots trajectory of a single source.
        """
        trajectory = Trajectory(
            times, parameters=parameters, parallax=self._parallax,
            coords=self._coords, satellite_skycoord=satellite_skycoord)

        self._plt_plot(trajectory.x, trajectory.y, kwargs)

        if arrow:
            index = int(len(times)/2)
            x_0 = trajectory.x[index]
            y_0 = trajectory.y[index]
            d_x = trajectory.x[index+1] - x_0
            d_y = trajectory.y[index+1] - y_0
            dd = 1e6 * (d_x*d_x + d_y*d_y)**.5

            xlim = plt.xlim()
            ylim = plt.ylim()
            width = np.abs(xlim[1]-xlim[0]) * np.abs(ylim[1]-ylim[0])
            width = width**.5 / 100.

            color = kwargs.get('color', 'black')
            kwargs_ = {'width': width, 'color': color, 'lw': 0,
                       'zorder': -np.inf}
            if arrow_kwargs is not None:
                kwargs_.update(arrow_kwargs)
            plt.arrow(x_0, y_0, d_x/dd, d_y/dd, **kwargs_)

    def plot_source(self, times=None, **kwargs):
        """
        Plot source: circles of the radius rho at positions corresponding to
        source positions at times. When the rho is not defined, then X symbols
        are plotted.

        Parameters:
            times: *float* or *np.ndarray*
                epochs for which source positions will be plotted

            ``**kwargs``:
                Keyword arguments passed to matplotlib.Circle_.
                Examples: ``color='red'``, ``fill=False``,
                ``linewidth=3``, ``alpha=0.5``. When the rho is not defined,
                then keyword arguments are passed to matplotlib.plot_.

        Note that it is likely that with default axis scaling, the circles may
        be plotted as ellipses. To mitigate it, use:
        ``plt.gca().set_aspect('equal')`` or ``plt.axis('equal')``
        (the other possible options are ``'scaled'`` or ``'square'``).

        .. _matplotlib.Circle:
          https://matplotlib.org/api/_as_gen/matplotlib.patches.Circle.html
        .. _matplotlib.plot:
          https://matplotlib.org/api/_as_gen/matplotlib.pyplot.plot.html
        """
        if isinstance(times, float):
            times = [times]
        if isinstance(times, list):
            times = np.array(times)

        kwargs_ = {
            'times': times, 'parallax': self._parallax, 'coords': self._coords,
            'satellite_skycoord': self.get_satellite_coords(times)}

<<<<<<< HEAD
        if times is None:
            times = self.set_times(
                t_range=t_range, t_start=t_start, t_stop=t_stop, dt=dt,
                n_epochs=n_epochs)
        elif isinstance(times, list):
            times = np.array(times)
=======
        if self.n_sources == 1:
            trajectory = Trajectory(parameters=self.parameters, **kwargs_)
            self._plot_source_for_trajectory(trajectory, **kwargs)
        elif self.n_sources == 2:
            trajectory = Trajectory(
                parameters=self.parameters.source_1_parameters, **kwargs_)
            self._plot_source_for_trajectory(trajectory, **kwargs)
            trajectory = Trajectory(
                parameters=self.parameters.source_2_parameters, **kwargs_)
            self._plot_source_for_trajectory(trajectory, **kwargs)
        else:
            raise ValueError('Wrong number of sources!')
>>>>>>> 7bc7eb22

    def plot_source_for_datasets(self, **kwargs):
        """
        Plot source positions for all linked datasets. Colors used for
        each dataset are the same used for plotting photometry.

        Parameters:
            ``**kwargs``:
                see :py:func:`plot_source`
        """
        if 'color' in kwargs:
            raise ValueError(
                'Color cannot be passed to plot_source_for_datasets(). To ' +
                'change color, just change color for given MulensData object')
        if self.datasets is None:
            raise ValueError(
                'No data linked to Model, so calling ' +
                'plot_source_for_datasets() makes no sense.')

        self._set_default_colors()
        if isinstance(self.datasets, MulensData):
            datasets = [self.datasets]
        else:
            datasets = self.datasets

        kwargs_ = dict(kwargs)
        if 'fill' not in kwargs_:
            kwargs_['fill'] = False

        for data in datasets:
            kwargs_['color'] = data.plot_properties['color']
            self.plot_source(times=data.time, **kwargs_)

    def _plot_source_for_trajectory(self, trajectory, **kwargs):
        """
        Internal function for plotting sources.
        """
        axis = plt.gca()

        plot_circle = (trajectory.parameters.rho is not None)
        if not plot_circle:
            warnings.warn(
                'rho is not defined, so X is used to show source positions')

        if 'color' not in kwargs:
            kwargs['color'] = 'red'
        if 'zorder' not in kwargs:
            kwargs['zorder'] = np.inf
        if plot_circle and 'radius' not in kwargs:
            kwargs['radius'] = trajectory.parameters.rho

        xlim = plt.xlim()
        ylim = plt.ylim()
        if plot_circle and not (xlim == (0., 1.) and ylim == (0., 1.)):
            # We've checked that default limits were changed.
            limits = max(np.abs(xlim[1]-xlim[0]), np.abs(ylim[1]-ylim[0]))
            if limits > 1e3 * kwargs['radius']:
                warnings.warn(
                    "Model.plot_source() - the source radius is much smaller" +
                    " than the axis range (at this point). The plotted " +
                    "source may be hard to see. To correct it you can change" +
                    " axis range (plt.xlim() or ylim()) or plot larger " +
                    "circle by passing *radius* via kwargs.",
                    UserWarning)

        if not plot_circle:
            plt.plot(trajectory.x, trajectory.y, 'x', **kwargs)
        else:
            for (x, y) in zip(trajectory.x, trajectory.y):
                axis.add_artist(plt.Circle((x, y), **kwargs))

    def get_ref_fluxes(self, data_ref=None, fit_blending=None):
        """
        Get source and blending fluxes for the model by finding the
        best-fit values compared to data_ref.

        Parameters :
            data_ref: :py:class:`~MulensModel.mulensdata.MulensData` or *int*
                Reference dataset. If *int*, corresponds to the index of
                the dataset in self.datasets. If None, than the first dataset
                will be used.

            fit_blending: *boolean*
                *True* if blending flux is going to be fitted (default),
                *False* if blending flux is fixed at 0.

        Returns :
            f_source: *np.ndarray*
                Sources' flux; normally of size (1). If it is of size (1)
                for a double source model, then it is a sum of fluxes
                of both sources.
            f_blend: *float*
                blending flux

        Determine the reference flux system from the datasets. The
        *data_ref* may either be a dataset or the index of a dataset
        (if :py:func:`Model.set_datasets()` was previously called). If
        *data_ref* is not set, it will use the first dataset. If you
        call this without calling :py:func:`set_datasets()` first,
        there will be an exception and that's on you.
        """
        data = self._get_data_ref(data_ref)

        mags = self.get_data_magnification(data)
        fit = Fit(data=data, magnification=mags)
        if fit_blending is not None:
            fit.fit_fluxes(fit_blending=fit_blending)
        else:
            fit.fit_fluxes()
        self._fit = fit

        f_source = fit.flux_of_sources(data)
        f_blend = fit.blending_flux(data)

        return (f_source, f_blend)

    def _get_data_ref(self, data_ref):
        """
        Guess which reference dataset is talked about. Returns MulensData
        instance.
        """
        if data_ref is None:
            if len(self._datasets) == 0:
                raise ValueError(
                    'You cannot get reference flux for Model if' +
                    ' you have not linked data first.')
            if isinstance(self.data_ref, MulensData):
                data = self.data_ref
            else:
                data = self._datasets[self.data_ref]
        elif isinstance(data_ref, MulensData):
            data = data_ref
            self.data_ref = data_ref
        else:
            data = self._datasets[data_ref]
            self.data_ref = data_ref

        return data

    def set_times(
            self, t_range=None, t_start=None, t_stop=None, dt=None,
            n_epochs=1000):
        """
        Return a list of times. If no keywords are specified, default
        is 1000 epochs from [:math:`t_0 - 1.5 * t_E`,
        :math:`t_0 + 1.5 * t_E`].
        For binary source models, respectively, smaller and larger of
        `t_0_1/2` values are used.

        Parameters (all optional):
            t_range: [*list*, *tuple*]
                A range of times of the form [t_start, t_stop]

            t_start, t_stop: *float*
                a start or stop time.

            dt: *float*
                the interval spacing between successive points

            n_epochs: *int*
                the number of epochs (evenly spaced)

        """
        if t_range is not None:
            t_start = t_range[0]
            t_stop = t_range[1]

        n_tE = 1.5
        if t_start is None:
            if self.n_sources == 1:
                t_0 = self.parameters.t_0
            else:
                t_0 = min(self.parameters.source_1_parameters.t_0,
                          self.parameters.source_2_parameters.t_0)
            t_start = t_0 - (n_tE * self.parameters.t_E)
        if t_stop is None:
            if self.n_sources == 1:
                t_0 = self.parameters.t_0
            else:
                t_0 = max(self.parameters.source_1_parameters.t_0,
                          self.parameters.source_2_parameters.t_0)
            t_stop = t_0 + (n_tE * self.parameters.t_E)

        if dt is None:
            if n_epochs is None:
                n_epochs = 1000
            dt = (t_stop - t_start) / float(n_epochs)

        return np.arange(t_start, t_stop+dt, dt)

    def set_magnification_methods(self, methods, source=None):
        """
        Sets methods used for magnification calculation. See
        :py:class:`~MulensModel.magnificationcurve.MagnificationCurve`
        for a list of implemented methods.

        Parameters :
            methods: *list*
                List that specifies which methods (*str*) should be
                used when (*float* values for Julian dates). Given
                method will be used for times between the times
                between which it is on the list, e.g.,

                .. code-block:: python

                  methods = [
                      2455746., 'Quadrupole', 2455746.6, 'Hexadecapole',
                      2455746.7, 'VBBL', 2455747., 'Hexadecapole',
                      2455747.15, 'Quadrupole', 2455748.]

            source: *int* or *None*
                Which source given methods apply to? Accepts 1, 2, or *None*
                (i.e., all sources).
        """
        if not isinstance(methods, list):
            raise TypeError('Parameter methods has to be a list.')
        if source not in [None, 1, 2]:
            raise ValueError('In Model.set_magnification_methods() ' +
                             'the parameter source, has to be 1, 2 or None.')

        if source is None:
            if isinstance(self._methods, dict):
                raise ValueError('You cannot set methods for all sources ' +
                                 'after setting them for a single source')
            self._methods = methods
        else:
            if isinstance(self._methods, list):
                raise ValueError('You cannot set methods for a single ' +
                                 'source after setting them for all sources.')
            if source > self.n_sources:
                msg = ('Cannot set methods for source {:} for model with ' +
                       'only {:} sources.')
                raise ValueError(msg.format(source, self.n_sources))
            if self._methods is None:
                self._methods = {}
            self._methods[source] = methods

    def set_default_magnification_method(self, method):
        """
        Stores information on method to be used, when no method is
        directly specified. See
        :py:class:`~MulensModel.magnificationcurve.MagnificationCurve`
        for a list of implemented methods.

        Parameters:
            method: *str*
                Name of the method to be used.

        """
        self._default_magnification_method = method

    def set_magnification_methods_parameters(self, methods_parameters):
        """
        Set additional parameters for magnification calculation methods.

        Parameters :
            methods_parameters: *dict*
                Dictionary that for method names (keys) returns dictionary
                in the form of ``**kwargs`` that are passed to given method,
                e.g., ``{'VBBL': {'accuracy': 0.005}}``.

        """
        if self.n_lenses == 1:
            methods_ok = [
                'point_source',
                'finite_source_uniform_Gould94'.lower(),
                'finite_source_uniform_Gould94_direct'.lower(),
                'finite_source_LD_Yoo04'.lower(),
                'finite_source_LD_Yoo04_direct'.lower(),
                'finite_source_uniform_Lee09'.lower(),
                'finite_source_LD_Lee09'.lower()]
        elif self.n_lenses == 2:
            methods_ok = [
                'point_source', 'quadrupole', 'hexadecapole', 'vbbl',
                'adaptive_contouring', 'point_source_point_lens']
        else:
            msg = 'wrong value of Model.n_lenses: {:}'
            raise ValueError(msg.format(self.n_lenses))

        parameters = {
            key.lower(): value for (key, value) in methods_parameters.items()}
        methods = set(parameters.keys()) - set(methods_ok)

<<<<<<< HEAD
    def _plot_single_trajectory(self, times, parameters, satellite_skycoord,
                                arrow, arrow_kwargs, **kwargs):
        """
        Plots trajectory of a single source.
        """
        if len(times) < 2:
            raise ValueError('Trajectory can be plotted when at least two ' +
                             'epochs are provided.')
        trajectory = Trajectory(
            times, parameters=parameters, parallax=self._parallax,
            coords=self._coords, satellite_skycoord=satellite_skycoord)
=======
        if len(methods):
            raise KeyError('Unknown methods provided: {:}'.format(methods))
>>>>>>> 7bc7eb22

        self._methods_parameters = parameters

<<<<<<< HEAD
        if arrow:
            if len(times) > 2:
                index = int(len(times)/2)
            else:
                index = 0
            x_0 = trajectory.x[index]
            y_0 = trajectory.y[index]
            d_x = trajectory.x[index+1] - x_0
            d_y = trajectory.y[index+1] - y_0
            dd = 1e6 * (d_x*d_x + d_y*d_y)**.5
=======
    def set_limb_coeff_gamma(self, bandpass, coeff):
        """
        Store gamma limb darkening coefficient for given band. See
        also
        :py:class:`~MulensModel.limbdarkeningcoeffs.LimbDarkeningCoeffs`.
>>>>>>> 7bc7eb22

        Parameters :
            bandpass: *str*
                Bandpass for the coefficient you provide.

            coeff: *float*
                Value of the coefficient.

        """
        if bandpass not in self._bandpasses:
            self._bandpasses.append(bandpass)
        self._limb_darkening_coeffs.set_limb_coeff_gamma(bandpass, coeff)

    def get_limb_coeff_gamma(self, bandpass):
        """
        Get gamma limb darkening coefficient for given band.

        Parameters :
            bandpass: *str*
                Bandpass for which coefficient will be provided.

        Returns :
            gamma: *float*
                limb darkening coefficient

        """
<<<<<<< HEAD
        Plot the caustic structure. See
        :py:func:`MulensModel.caustics.Caustics.plot()` for binary lenses.
        For a single lens it just marks (0, 0) point and
        the first two parameters are ignored.

        Additional parameters :
            n_points: *int*, optional
                The number of points to calculate along the caustic.
                Defaults to 5000.

            epoch: *float*, optional
                Epoch for which separation *s* will be used. Important
                for models with orbital motion. Defaults to *t_0_kep*,
                which defaults to *t_0*.

            ``**kwargs``:
                keywords accepted by :py:func:`matplotlib.pyplot.scatter()`
        """
        if self.n_lenses == 1:
            plt.scatter([0], [0], **kwargs)
        else:
            self.update_caustics(epoch=epoch)
            self.caustics.plot(n_points=n_points, **kwargs)
=======
        return self._limb_darkening_coeffs.get_limb_coeff_gamma(bandpass)

    def set_limb_coeff_u(self, bandpass, coeff):
        """
        Store u limb darkening coefficient for given band.  See also
        :py:class:`MulensModel.limbdarkeningcoeffs.LimbDarkeningCoeffs`.

        Parameters :
            bandpass: *str*
                Bandpass for which coefficient you provide.

            coeff: *float*
                Value of the coefficient.
>>>>>>> 7bc7eb22

        """
        if bandpass not in self._bandpasses:
            self._bandpasses.append(bandpass)
        self._limb_darkening_coeffs.set_limb_coeff_u(bandpass, coeff)

    def get_limb_coeff_u(self, bandpass):
        """
        Get u limb darkening coefficient for given band.

        Parameters :
            bandpass: *str*
                Bandpass for which coefficient will be provided.

        Returns :
            u: *float*
                limb darkening coefficient

        """
        return self._limb_darkening_coeffs.get_limb_coeff_u(bandpass)

    def set_source_flux_ratio(self, ratio):
        """
        Sets flux ratio of sources for binary source models. If you also call
        :py:func:`set_source_flux_ratio_for_band()`, then the value set here
        will be used when: 1) no band is specified, or 2) band is specified
        but flux ratio for given band was not specified.

        Parameters :
            ratio: *float* or *None*
                The ratio of fluxes of source no. 2 to source no. 1, i.e.,
                flux_source_2/flux_source_1. Setting it to *None* removes
                the internal information, i.e., flux ratio will be fitted
                via regression (unless specific value is provided for
                bandpass).
        """
        if not isinstance(ratio, (np.float, float, type(None))):
            raise TypeError(
                'wrong type of input in Model.set_source_flux_ratio(): ' +
                'got {:}, expected float or None'.format(type(ratio)))
        if ratio is None:
            del self._source_flux_ratio_constraint[None]
        else:
            self._source_flux_ratio_constraint[None] = ratio

    def set_source_flux_ratio_for_band(self, band, ratio):
        """
        Sets flux ratio for binary source models for given band.

        Parameters :
            band: *str*
                Band for which constraint is given.

            ratio: *float*
                ratio of fluxes of source no. 2 to source no. 1, i.e.,
                flux_source_band_2/flux_source_band_1
        """
        if not isinstance(band, str):
            raise TypeError((
                'wrong type of input in ' +
                'Model.set_source_flux_ratio_for_band(): got {:}, ' +
                'expected string').format(type(band)))
        if not isinstance(ratio, (np.float, float)):
            raise TypeError((
                'wrong type of input in ' +
                'Model.set_source_flux_ratio_for_band(): got {:}, ' +
                'expected float').format(type(ratio)))
        if len(self._datasets) > 0:
            bands = [d.bandpass for d in self._datasets]
            if band not in bands:
                warnings.warn("No datasets with bandpass {:}".format(band),
                              UserWarning)

        self._source_flux_ratio_constraint[band] = ratio

    def parallax(
            self, earth_orbital=None, satellite=None, topocentric=None):
        """
        Specifies the types of the microlensing parallax that will be
        included in calculations.

        Parameters :

            earth_orbital: *boolean*, optional
                Do you want to include the effect of Earth motion about
                the Sun? Default is *False*.

            satellite: *boolean*, optional
                Do you want to include the effect of difference due to
                separation between the Earth and satellite? Note that this
                separation changes over time. Default is *False*.

            topocentric: *boolean*, optional
                Do you want to include the effect of different positions
                of observatories on the Earth? Default is *False*.
                Note that this is significant only for very high magnification
                events and if high quality datasets are analyzed.
                Hence, this effect is rarely needed. **Not Implemented yet.**

        """
        if earth_orbital is None and satellite is None and topocentric is None:
            return self._parallax
        else:
            if earth_orbital is not None:
                self._parallax['earth_orbital'] = earth_orbital
            if satellite is not None:
                self._parallax['satellite'] = satellite
            if topocentric is not None:
                self._parallax['topocentric'] = topocentric

    def get_parallax(self):
        """
        Returns *dict* that specifies the types of the microlensing parallax
        that are included in calculations.

        Returns :
            parallax: *dict*
                For keys ``'earth_orbital'``, ``'satellite'``,
                and ``'topocentric'`` returns *bool*.
        """
        return self._parallax

    def get_satellite_coords(self, times):
        """
        Get *astropy.SkyCoord* object that gives satellite positions
        for given times. see also
        :py:class:`MulensModel.satelliteskycoord.SatelliteSkyCoord`

        Parameters :
            times: *np.ndarray* or *list*
                Epochs for which satellite position is requested.

        Returns :
            satellite_skycoord: *astropy.SkyCoord*
                *SkyCoord* giving satellite positions. The parameter
                *representation* is set to 'spherical'. If
                `ephemerides_file` is not set, returns *None*.

        """
        if self.ephemerides_file is None:
            return None
        else:
            satellite_skycoords = SatelliteSkyCoord(
                 ephemerides_file=self.ephemerides_file)
            return satellite_skycoords.get_satellite_coords(times)

    def magnification(self, time, satellite_skycoord=None, gamma=0.,
                      flux_ratio_constraint=None, separate=False):
        """
        Calculate the model magnification for the given time(s).

        Parameters :
            time: *np.ndarray*, *list of floats*, or *float*
                Times for which magnification values are requested.

            satellite_skycoord: *astropy.coordinates.SkyCoord*, optional
                *SkyCoord* object that gives satellite positions. Must be
                the same length as time parameter. Use only for satellite
                parallax calculations.

            gamma: *float*, optional
                The limb darkening coefficient in gamma convention. Default is
                0 which means no limb darkening effect.

            flux_ratio_constraint:
            :py:class:`~MulensModel.mulensdata.MulensData` or *str*, optional
                Data to constrain the flux ratio of sources in binary source
                models. Can be :py:class:`~MulensModel.mulensdata.MulensData`
                instance and in that case this dataset is used to find flux
                ratio via regression and this flux ratio is applied in
                calculation of effective magnification.  If *str* is provided,
                then it indicates the bandpass and we use value set by
                :py:func:`set_source_flux_ratio_for_band()`.

            separate: *boolean*, optional
                For binary source models, return magnification of each source
                separately. Default is *False* and then only effective
                magnification is returned.

        Returns :
            magnification: *np.ndarray*
                A vector of calculated magnification values. For binary source
                models, the effective magnification is returned (unless
                *separate=True*).
        """
        allowed = (MulensData, str, type(None))
        if not isinstance(flux_ratio_constraint, allowed):
            raise TypeError(
                'The flux_ratio_constraint must be MulensData or str. If ' +
                'you want to fix it, then pass float value to ' +
                'Model.set_source_flux_ratio().\n' +
                'Got: {:}'.format(flux_ratio_constraint))
        mag = self._magnification(time, satellite_skycoord, gamma,
                                  flux_ratio_constraint, separate,
                                  same_dataset=False)
        return mag

    def _magnification(self, time, satellite_skycoord, gamma,
                       flux_ratio_constraint, separate, same_dataset):
        """
        Internal function that calculates magnification.
        """
        # Check for type
        if not isinstance(time, np.ndarray):
            if isinstance(time, (np.float, float)):
                time = np.array([time])
            elif isinstance(time, list):
                time = np.array(time)
            else:
                raise TypeError('time must be a float, list, or np.ndarray')

        if satellite_skycoord is None:
            satellite_skycoord = self.get_satellite_coords(time)

        if self.n_sources == 1:
            if flux_ratio_constraint is not None:
                raise ValueError(
                    'Model.magnification() parameter ' +
                    'flux_ratio_constraint has to be None for single source ' +
                    'models, not {:}'.format(type(flux_ratio_constraint)))
            if separate:
                raise ValueError(
                    'Model.magnification() parameter separate ' +
                    'cannot be True for single source models')
            magnification = self._magnification_1_source(
                                time, satellite_skycoord, gamma)
        elif self.n_sources == 2 and separate:
            if flux_ratio_constraint is not None:
                raise ValueError(
                    'You cannot set both flux_ratio_constraint and separate' +
                    " parameters in Model.magnification(). This doesn't make" +
                    'sense')
            magnification = self._magnification_2_sources(
                time, satellite_skycoord, gamma, flux_ratio_constraint,
                separate, same_dataset)
        elif self.n_sources == 2:
            dict_constraint = self._source_flux_ratio_constraint
            if isinstance(flux_ratio_constraint, MulensData):
                band = flux_ratio_constraint.bandpass
                if band is not None and band in dict_constraint:
                    flux_ratio_constraint = dict_constraint[band]
                elif None in dict_constraint:
                    flux_ratio_constraint = dict_constraint[None]
            elif isinstance(flux_ratio_constraint, str):
                flux_ratio_constraint = dict_constraint[flux_ratio_constraint]
            elif None in dict_constraint:
                flux_ratio_constraint = dict_constraint[None]
            magnification = self._magnification_2_sources(
                                time, satellite_skycoord, gamma,
                                flux_ratio_constraint, separate, same_dataset)
        else:
            raise ValueError('strange number of sources: {:}'.format(
                    self.n_sources))
        return magnification

    def _magnification_1_source(self, time, satellite_skycoord, gamma):
        """
        calculate model magnification for given times for model with
        a single source
        """
        magnification_curve = MagnificationCurve(
            time, parameters=self.parameters,
            parallax=self._parallax, coords=self._coords,
            satellite_skycoord=satellite_skycoord,
            gamma=gamma)
        magnification_curve.set_magnification_methods(
            self._methods, self._default_magnification_method)
        magnification_curve.set_magnification_methods_parameters(
            self._methods_parameters)

        return magnification_curve.magnification

    def _magnification_2_sources(self, time, satellite_skycoord, gamma,
                                 flux_ratio_constraint,
                                 separate, same_dataset):
        """
        calculate model magnification for given times for model with
        two sources

        flux_ratio_constraint: *float* or *MulensData*

        same_dataset: *boolean*
            If *flux_ratio_constraint* is of *MulensData* type, then is it
            the same dataset as the one for which you want magnification?
        """
        (mag_1, mag_2) = self._separate_magnifications(
                time, satellite_skycoord, gamma)

        if separate:
            return (mag_1, mag_2)

        allowed = (MulensData, float, np.float)
        if not isinstance(flux_ratio_constraint, allowed):
            raise TypeError(
                'Source flux ratio must me float or MulensData at this ' +
                'point, not {:}'.format(type(flux_ratio_constraint)))

        if isinstance(flux_ratio_constraint, (float, np.float)):
            source_flux_ratio = flux_ratio_constraint
            self._fit = None
        else:
            if same_dataset:
                assert (flux_ratio_constraint.time == time).all()
                mags = np.array([mag_1, mag_2])
            elif not same_dataset:
                (mag_1_data, mag_2_data) = self._separate_magnifications(
                    flux_ratio_constraint.time, satellite_skycoord, gamma)
                mags = np.array([mag_1_data, mag_2_data])
            else:
                raise ValueError('same_dataset must be True or False, not ' +
                                 '{:}'.format(same_dataset))
            self._fit = Fit(data=flux_ratio_constraint, magnification=mags)
            self._fit.fit_fluxes()
            f_s = self._fit.flux_of_sources(flux_ratio_constraint)
            source_flux_ratio = f_s[1] / f_s[0]

        magnification = mag_1 + mag_2 * source_flux_ratio
        magnification /= (1. + source_flux_ratio)
        return magnification

    def _separate_magnifications(self, time, satellite_skycoord, gamma):
        """
        Calculate magnification separately for each source.
        """
        kwargs = {'times': time, 'parallax': self._parallax,
                  'coords': self._coords,
                  'satellite_skycoord': satellite_skycoord, 'gamma': gamma}

        if isinstance(self._methods, dict):
            methods_1 = self._methods.get(1, None)
            methods_2 = self._methods.get(2, None)
        else:
            methods_1 = self._methods
            methods_2 = self._methods

        self._magnification_curve_1 = MagnificationCurve(
            parameters=self.parameters.source_1_parameters, **kwargs)
        self._magnification_curve_1.set_magnification_methods(
            methods_1, self._default_magnification_method)
        self._magnification_curve_1.set_magnification_methods_parameters(
            self._methods_parameters)
        mag_1 = self._magnification_curve_1.magnification

        self._magnification_curve_2 = MagnificationCurve(
            parameters=self.parameters.source_2_parameters, **kwargs)
        self._magnification_curve_2.set_magnification_methods(
            methods_2, self._default_magnification_method)
        self._magnification_curve_2.set_magnification_methods_parameters(
            self._methods_parameters)
        mag_2 = self._magnification_curve_2.magnification

        return (mag_1, mag_2)

    @property
    def data_magnification(self):
        """
        *list*

        A list of magnifications calculated for every dataset in
        :py:attr:`datasets`.
        """
        self._data_magnification = []

        fit = None
        for dataset in self._datasets:
            magnification = self.get_data_magnification(dataset)
            self._data_magnification.append(magnification)
            if (self._fit is not None and self.n_sources > 1 and
                    None not in self._source_flux_ratio_constraint):
                if fit is None:
                    fit = self._fit
                else:
                    fit.update(self._fit)
        if self.n_sources > 1:
            self._fit = fit

        return self._data_magnification

    def get_data_magnification(self, dataset):
        """
        Get the model magnification for a dataset.

        Parameters :
            dataset: :py:class:`~MulensModel.mulensdata.MulensData`
                Dataset with epochs for which magnification will be given.
                Satellite and limb darkening information is taken into
                account.

        Returns :
            magnification_vector: *np.ndarray*
                Values on magnification.

        """
        if dataset.ephemerides_file is not None:
            dataset_satellite_skycoord = dataset.satellite_skycoord
        else:
            dataset_satellite_skycoord = None

        if not self.parameters.is_finite_source():
            gamma = 0.
        else:
            if dataset.bandpass is None:
                gamma = 0.
            elif dataset.bandpass not in self.bandpasses:
                message = (
                    "Limb darkening coefficient requested for bandpass {:}, " +
                    "but not set before. We're assuming gamma=0. Use " +
                    "set_limb_coeff_gamma() or set_limb_coeff_u().")
                warnings.warn(message.format(dataset.bandpass), RuntimeWarning)
                gamma = 0.
            else:
                gamma = self._limb_darkening_coeffs.get_limb_coeff_gamma(
                    dataset.bandpass)

        if self.parameters.n_sources == 1:
            flux_ratio_constraint = None
        elif self.parameters.n_sources == 2:
            flux_ratio_constraint = dataset
        else:
            raise ValueError('Wrong number of sources')
        magnification = self._magnification(
                dataset.time, satellite_skycoord=dataset_satellite_skycoord,
                gamma=gamma, flux_ratio_constraint=flux_ratio_constraint,
                separate=False, same_dataset=True)
        return magnification

    @property
    def caustics(self):
        """
        :py:class:`~MulensModel.caustics.Caustics`

        Caustics for given model
        """
        return self._caustics

    @property
    def parameters(self):
        """
        :py:class:`~MulensModel.modelparameters.ModelParameters`

        Model parameters.
        """
        return self._parameters

    @parameters.setter
    def parameters(self, new_params):
        if isinstance(new_params, ModelParameters):
            self._parameters = new_params
        elif isinstance(new_params, dict):
            self._parameters = ModelParameters(new_params)
        else:
            raise TypeError(
                'Model.parameters must be a dictionary or ModelParameters ' +
                'object.')

    @property
    def n_lenses(self):
        """
        *int*

        number of objects in the lens system
        """
        return self._parameters.n_lenses

    @property
    def n_sources(self):
        """
        *int*

        number of luminous sources; it's possible to be 1 for xallarap model
        """
        return self._parameters.n_sources

    def is_static(self):
        """
        see :py:func:`MulensModel.modelparameters.ModelParameters.is_static()`
        """
        return self._parameters.is_static()

    @property
    def coords(self):
        """
        see :py:class:`~MulensModel.coordinates.Coordinates`
        """
        return self._coords

    @coords.setter
    def coords(self, new_value):
        self._coords = Coordinates(new_value)

    @property
    def bandpasses(self):
        """
        *list*

        List of all bandpasses for which limb darkening coefficients are set.
        """
        return self._bandpasses

    @property
    def datasets(self):
        """
        *list* of :py:class:`~MulensModel.mulensdata.MulensData`

        Datasets linked to given model. Note that these can be changed by
        :py:class:`~MulensModel.event.Event` instances. This happens when
        the same model is linked to multiple
        :py:class:`~MulensModel.event.Event` instances.
        """
        if len(self._datasets) == 0:
            raise ValueError('No datasets were linked to the model')
        # The condition below should be removed, but we keep it for backward
        # compatibility, i.e., at some point if user called
        # Model.set_datasets(dataset) then Model.datasets was dataset, but for
        # Model.set_datasets([dataset]) then Model.datasets was [dataset].
        # Note that always self._datasets is of list type.
        if len(self._datasets) == 1 and self._datasets_set_single:
            return self._datasets[0]
        return self._datasets

    def set_datasets(self, datasets, data_ref=0):
        """
        Set :obj:`datasets` property

        Parameters :
            datasets: *list* of :py:class:`~MulensModel.mulensdata.MulensData`
                Datasets to be stored.

            data_ref: *int* or,
            :py:class:`~MulensModel.mulensdata.MulensData`, optional

                Reference dataset.
        """
        if isinstance(datasets, MulensData):
            self._datasets_set_single = True
            self._datasets = [datasets]
        else:
            self._datasets_set_single = False
            self._datasets = datasets
        self._data_magnification = None
        self.data_ref = data_ref

    @property
    def fit(self):
        """
        :py:class:`MulensModel.fit.Fit`

        :py:class:`MulensModel.fit.Fit` instance recently used. It gives
        access to source and blending fluxes.
        """
        return self._fit<|MERGE_RESOLUTION|>--- conflicted
+++ resolved
@@ -244,6 +244,8 @@
             times = self.set_times(
                 t_range=t_range, t_start=t_start, t_stop=t_stop, dt=dt,
                 n_epochs=n_epochs)
+        elif isinstance(times, list):
+            times = np.array(times)
 
         if self.n_sources == 2:
             if (flux_ratio_constraint is None and
@@ -257,33 +259,9 @@
         flux = f_source * magnification + f_blend
         subtract = self._subtract(subtract_2450000, subtract_2460000)
 
-<<<<<<< HEAD
-        if isinstance(flux_ratio_constraint, (float, np.float)):
-            source_flux_ratio = flux_ratio_constraint
-            self._fit = None
-        else:
-            if same_dataset:
-                if not (flux_ratio_constraint.time == time).all():
-                    raise ValueError(
-                        'internal problem with time vectors:\n' +
-                        str(flux_ratio_constraint.time) + '\n' + str(time))
-                mags = np.array([mag_1, mag_2])
-            elif not same_dataset:
-                (mag_1_data, mag_2_data) = self._separate_magnifications(
-                    flux_ratio_constraint.time, satellite_skycoord, gamma)
-                mags = np.array([mag_1_data, mag_2_data])
-            else:
-                raise ValueError('same_dataset must be True or False, not ' +
-                                 '{:}'.format(same_dataset))
-            self._fit = Fit(data=flux_ratio_constraint, magnification=mags)
-            self._fit.fit_fluxes()
-            f_s = self._fit.flux_of_sources(flux_ratio_constraint)
-            source_flux_ratio = f_s[1] / f_s[0]
-=======
         self._plt_plot(times-subtract, Utils.get_mag_from_flux(flux), kwargs)
         plt.ylabel('Magnitude')
         plt.xlabel(self._subtract_xlabel(subtract_2450000, subtract_2460000))
->>>>>>> 7bc7eb22
 
         (ymin, ymax) = plt.gca().get_ylim()
         if ymax > ymin:
@@ -653,17 +631,28 @@
     def plot_caustics(self, n_points=5000, epoch=None, **kwargs):
         """
         Plot the caustic structure. See
-        :py:func:`MulensModel.caustics.Caustics.plot()`.
+        :py:func:`MulensModel.caustics.Caustics.plot()` for binary lenses.
+        For a single lens it just marks (0, 0) point and
+        the first two parameters are ignored.
 
         Additional parameters :
+            n_points: *int*, optional
+                The number of points to calculate along the caustic.
+                Defaults to 5000.
+
             epoch: *float*, optional
                 Epoch for which separation *s* will be used. Important
                 for models with orbital motion. Defaults to *t_0_kep*,
                 which defaults to *t_0*.
-        """
-        self.update_caustics(epoch=epoch)
-
-        self.caustics.plot(n_points=n_points, **kwargs)
+
+            ``**kwargs``:
+                keywords accepted by :py:func:`matplotlib.pyplot.scatter()`
+        """
+        if self.n_lenses == 1:
+            plt.scatter([0], [0], **kwargs)
+        else:
+            self.update_caustics(epoch=epoch)
+            self.caustics.plot(n_points=n_points, **kwargs)
 
     def update_caustics(self, epoch=None):
         """
@@ -793,6 +782,9 @@
         """
         Plots trajectory of a single source.
         """
+        if len(times) < 2:
+            raise ValueError('Trajectory can be plotted when at least two ' +
+                             'epochs are provided.')
         trajectory = Trajectory(
             times, parameters=parameters, parallax=self._parallax,
             coords=self._coords, satellite_skycoord=satellite_skycoord)
@@ -800,7 +792,10 @@
         self._plt_plot(trajectory.x, trajectory.y, kwargs)
 
         if arrow:
-            index = int(len(times)/2)
+            if len(times) > 2:
+                index = int(len(times)/2)
+            else:
+                index = 0
             x_0 = trajectory.x[index]
             y_0 = trajectory.y[index]
             d_x = trajectory.x[index+1] - x_0
@@ -854,14 +849,6 @@
             'times': times, 'parallax': self._parallax, 'coords': self._coords,
             'satellite_skycoord': self.get_satellite_coords(times)}
 
-<<<<<<< HEAD
-        if times is None:
-            times = self.set_times(
-                t_range=t_range, t_start=t_start, t_stop=t_stop, dt=dt,
-                n_epochs=n_epochs)
-        elif isinstance(times, list):
-            times = np.array(times)
-=======
         if self.n_sources == 1:
             trajectory = Trajectory(parameters=self.parameters, **kwargs_)
             self._plot_source_for_trajectory(trajectory, **kwargs)
@@ -874,7 +861,6 @@
             self._plot_source_for_trajectory(trajectory, **kwargs)
         else:
             raise ValueError('Wrong number of sources!')
->>>>>>> 7bc7eb22
 
     def plot_source_for_datasets(self, **kwargs):
         """
@@ -1158,43 +1144,16 @@
             key.lower(): value for (key, value) in methods_parameters.items()}
         methods = set(parameters.keys()) - set(methods_ok)
 
-<<<<<<< HEAD
-    def _plot_single_trajectory(self, times, parameters, satellite_skycoord,
-                                arrow, arrow_kwargs, **kwargs):
-        """
-        Plots trajectory of a single source.
-        """
-        if len(times) < 2:
-            raise ValueError('Trajectory can be plotted when at least two ' +
-                             'epochs are provided.')
-        trajectory = Trajectory(
-            times, parameters=parameters, parallax=self._parallax,
-            coords=self._coords, satellite_skycoord=satellite_skycoord)
-=======
         if len(methods):
             raise KeyError('Unknown methods provided: {:}'.format(methods))
->>>>>>> 7bc7eb22
 
         self._methods_parameters = parameters
 
-<<<<<<< HEAD
-        if arrow:
-            if len(times) > 2:
-                index = int(len(times)/2)
-            else:
-                index = 0
-            x_0 = trajectory.x[index]
-            y_0 = trajectory.y[index]
-            d_x = trajectory.x[index+1] - x_0
-            d_y = trajectory.y[index+1] - y_0
-            dd = 1e6 * (d_x*d_x + d_y*d_y)**.5
-=======
     def set_limb_coeff_gamma(self, bandpass, coeff):
         """
         Store gamma limb darkening coefficient for given band. See
         also
         :py:class:`~MulensModel.limbdarkeningcoeffs.LimbDarkeningCoeffs`.
->>>>>>> 7bc7eb22
 
         Parameters :
             bandpass: *str*
@@ -1221,31 +1180,6 @@
                 limb darkening coefficient
 
         """
-<<<<<<< HEAD
-        Plot the caustic structure. See
-        :py:func:`MulensModel.caustics.Caustics.plot()` for binary lenses.
-        For a single lens it just marks (0, 0) point and
-        the first two parameters are ignored.
-
-        Additional parameters :
-            n_points: *int*, optional
-                The number of points to calculate along the caustic.
-                Defaults to 5000.
-
-            epoch: *float*, optional
-                Epoch for which separation *s* will be used. Important
-                for models with orbital motion. Defaults to *t_0_kep*,
-                which defaults to *t_0*.
-
-            ``**kwargs``:
-                keywords accepted by :py:func:`matplotlib.pyplot.scatter()`
-        """
-        if self.n_lenses == 1:
-            plt.scatter([0], [0], **kwargs)
-        else:
-            self.update_caustics(epoch=epoch)
-            self.caustics.plot(n_points=n_points, **kwargs)
-=======
         return self._limb_darkening_coeffs.get_limb_coeff_gamma(bandpass)
 
     def set_limb_coeff_u(self, bandpass, coeff):
@@ -1259,7 +1193,6 @@
 
             coeff: *float*
                 Value of the coefficient.
->>>>>>> 7bc7eb22
 
         """
         if bandpass not in self._bandpasses:
@@ -1562,7 +1495,10 @@
             self._fit = None
         else:
             if same_dataset:
-                assert (flux_ratio_constraint.time == time).all()
+                if not (flux_ratio_constraint.time == time).all():
+                    raise ValueError(
+                        'internal problem with time vectors:\n' +
+                        str(flux_ratio_constraint.time) + '\n' + str(time))
                 mags = np.array([mag_1, mag_2])
             elif not same_dataset:
                 (mag_1_data, mag_2_data) = self._separate_magnifications(
