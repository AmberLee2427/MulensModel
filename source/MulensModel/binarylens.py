--- conflicted
+++ resolved
@@ -61,18 +61,24 @@
 
     vbbl.VBBinaryLensing_BinaryMag.argtypes = 6 * [ctypes.c_double]
     vbbl.VBBinaryLensing_BinaryMag.restype = ctypes.c_double
-    _vbbl_binary_mag = vbbl.VBBinaryLensing_BinaryMag
 
     vbbl.VBBinaryLensing_BinaryMag0.argtypes = 7 * [ctypes.c_double]
     vbbl.VBBinaryLensing_BinaryMag0.restype = ctypes.c_double
-    _vbbl_binary_mag_0 = vbbl.VBBinaryLensing_BinaryMag0
 
     vbbl.VBBL_SG12_5.argtypes = 12 * [ctypes.c_double]
     vbbl.VBBL_SG12_5.restype = np.ctypeslib.ndpointer(
         dtype=ctypes.c_double, shape=(10,))
+    vbbl.VBBL_SG12_2.argtypes = 6 * [ctypes.c_double]
+    vbbl.VBBL_SG12_2.restype = np.ctypeslib.ndpointer(
+            dtype=ctypes.c_double, shape=(4,))
+
+    vbbl.VBBL_SG12_9.argtypes = 20 * [ctypes.c_double]
+    vbbl.VBBL_SG12_9.restype = np.ctypeslib.ndpointer(
+            dtype=ctypes.c_double, shape=(18,))
 
     return (_vbbl_wrapped,
-            vbbl.VBBinaryLensing_BinaryMagDark, vbbl.VBBL_SG12_5)
+            vbbl.VBBinaryLensing_BinaryMagDark, vbbl.VBBL_SG12_5, 
+            vbbl.VBBinaryLensing_BinaryMag0, vbbl.VBBL_SG12_9)
 
 
 def _import_compiled_AdaptiveContouring():
@@ -89,18 +95,7 @@
             adaptive_contour.Adaptive_Contouring_Linear)
 
 
-<<<<<<< HEAD
-    vbbl.VBBL_SG12_2.argtypes = 6 * [ctypes.c_double]
-    vbbl.VBBL_SG12_2.restype = np.ctypeslib.ndpointer(
-            dtype=ctypes.c_double, shape=(4,))
-    _vbbl_SG12_2 = vbbl.VBBL_SG12_2
-
-    vbbl.VBBL_SG12_9.argtypes = 20 * [ctypes.c_double]
-    vbbl.VBBL_SG12_9.restype = np.ctypeslib.ndpointer(
-            dtype=ctypes.c_double, shape=(18,))
-    _vbbl_SG12_9 = vbbl.VBBL_SG12_9
-
-=======
+
 # Check import and try manually compiled versions.
 if _vbbl_wrapped:
     _vbbl_binary_mag_dark = mm_vbbl.VBBinaryLensing_BinaryMagDark
@@ -110,7 +105,9 @@
     _vbbl_wrapped = out[0]
     _vbbl_binary_mag_dark = out[1]
     _vbbl_SG12_5 = out[2]
->>>>>>> 28d06e30
+    _vbbl_binary_mag_0 = out[3]
+    _vbbl_SG12_9 = out[4]
+
 if not _vbbl_wrapped:
     _solver = 'numpy'
 else:
@@ -149,19 +146,12 @@
     possibility.
 
     """
-<<<<<<< HEAD
     def __init__(self, mass_1=None, mass_2=None, separation=None, K=0.0, G=0.0):
-        self.mass_1 = mass_1
-        self.mass_2 = mass_2
-        self.separation = separation
+        self.mass_1 = float(mass_1)
+        self.mass_2 = float(mass_2)
+        self.separation = float(separation)
         self.K = K
         self.G = G
-=======
-    def __init__(self, mass_1=None, mass_2=None, separation=None):
-        self.mass_1 = float(mass_1)  # This speeds-up code for np.float input.
-        self.mass_2 = float(mass_2)
-        self.separation = float(separation)
->>>>>>> 28d06e30
         self._total_mass = None
         self._mass_difference = None
         self._position_z1 = None
@@ -223,38 +213,37 @@
 
 
         # # Calculate the coefficients of the 5th order complex polynomial now with convergence
-        coeff_5 = Utils.complex_fsum([-z1_pow2*K_pow3 , 3*z1_pow2*K_pow2 , - 3*z1_pow2*K , z1_pow2 , K*zeta_conj_pow2 , - zeta_conj_pow2])
-        coeff_4 = Utils.complex_fsum([2*total_m*K*zeta_conj , - 2*total_m*zeta_conj , - zeta*z1_pow2*K_pow2 , 2*zeta*z1_pow2*K , - zeta*z1_pow2 , zeta*zeta_conj_pow2 , 2*pos_z1*K_pow2*m_diff , - 4*pos_z1*K*m_diff , 2*pos_z1*m_diff])
-        coeff_3 = Utils.complex_fsum([4*total_m*zeta*zeta_conj , 2*z1_pow4*K_pow3 , - 6*z1_pow4*K_pow2 , 6*z1_pow4*K , - 2*z1_pow4 , - 2*z1_pow2*K*zeta_conj_pow2 , 2*z1_pow2*zeta_conj_pow2 , 4*pos_z1*K*m_diff*zeta_conj , - 4*pos_z1*m_diff*zeta_conj])
-        coeff_2 = Utils.complex_fsum([4*total_m_pow2*zeta , 4*total_m*pos_z1*K*m_diff , - 4*total_m*pos_z1*m_diff , 2*zeta*z1_pow4*K_pow2 , - 4*zeta*z1_pow4*K , 2*zeta*z1_pow4 , - 2*zeta*z1_pow2*zeta_conj_pow2 , 4*zeta*pos_z1*m_diff*zeta_conj , - 4*z1_pow3*K_pow2*m_diff , 8*z1_pow3*K*m_diff , - 4*z1_pow3*m_diff])
-        coeff_1 = Utils.complex_fsum([4*total_m_pow2*z1_pow2*K , - 4*total_m_pow2*z1_pow2 , - 4*total_m*zeta*z1_pow2*zeta_conj , 8*total_m*zeta*pos_z1*m_diff , - z1_pow6*K_pow3 , 3*z1_pow6*K_pow2 , - 3*z1_pow6*K , z1_pow6 , z1_pow4*K*zeta_conj_pow2 , - z1_pow4*zeta_conj_pow2 , - 4*z1_pow3*K*m_diff*zeta_conj , 4*z1_pow3*m_diff*zeta_conj , 4*z1_pow2*K*m_diff_pow2 , - 4*z1_pow2*m_diff_pow2])
-        coeff_0 = Utils.complex_fsum([-2*total_m*z1_pow4*K*zeta_conj , 2*total_m*z1_pow4*zeta_conj , 4*total_m*z1_pow3*K*m_diff , - 4*total_m*z1_pow3*m_diff , - zeta*z1_pow6*K_pow2 , 2*zeta*z1_pow6*K , - zeta*z1_pow6 , zeta*z1_pow4*zeta_conj_pow2 , - 4*zeta*z1_pow3*m_diff*zeta_conj , 4*zeta*z1_pow2*m_diff_pow2 , 2*z1_pow5*K_pow2*m_diff , - 4*z1_pow5*K*m_diff , 2*z1_pow5*m_diff])
+        coeff_5 = mm.Utils.complex_fsum([-z1_pow2*K_pow3 , 3*z1_pow2*K_pow2 , - 3*z1_pow2*K , z1_pow2 , K*zeta_conj_pow2 , - zeta_conj_pow2])
+        coeff_4 = mm.Utils.complex_fsum([2*total_m*K*zeta_conj , - 2*total_m*zeta_conj , - zeta*z1_pow2*K_pow2 , 2*zeta*z1_pow2*K , - zeta*z1_pow2 , zeta*zeta_conj_pow2 , 2*pos_z1*K_pow2*m_diff , - 4*pos_z1*K*m_diff , 2*pos_z1*m_diff])
+        coeff_3 = mm.Utils.complex_fsum([4*total_m*zeta*zeta_conj , 2*z1_pow4*K_pow3 , - 6*z1_pow4*K_pow2 , 6*z1_pow4*K , - 2*z1_pow4 , - 2*z1_pow2*K*zeta_conj_pow2 , 2*z1_pow2*zeta_conj_pow2 , 4*pos_z1*K*m_diff*zeta_conj , - 4*pos_z1*m_diff*zeta_conj])
+        coeff_2 = mm.Utils.complex_fsum([4*total_m_pow2*zeta , 4*total_m*pos_z1*K*m_diff , - 4*total_m*pos_z1*m_diff , 2*zeta*z1_pow4*K_pow2 , - 4*zeta*z1_pow4*K , 2*zeta*z1_pow4 , - 2*zeta*z1_pow2*zeta_conj_pow2 , 4*zeta*pos_z1*m_diff*zeta_conj , - 4*z1_pow3*K_pow2*m_diff , 8*z1_pow3*K*m_diff , - 4*z1_pow3*m_diff])
+        coeff_1 = mm.Utils.complex_fsum([4*total_m_pow2*z1_pow2*K , - 4*total_m_pow2*z1_pow2 , - 4*total_m*zeta*z1_pow2*zeta_conj , 8*total_m*zeta*pos_z1*m_diff , - z1_pow6*K_pow3 , 3*z1_pow6*K_pow2 , - 3*z1_pow6*K , z1_pow6 , z1_pow4*K*zeta_conj_pow2 , - z1_pow4*zeta_conj_pow2 , - 4*z1_pow3*K*m_diff*zeta_conj , 4*z1_pow3*m_diff*zeta_conj , 4*z1_pow2*K*m_diff_pow2 , - 4*z1_pow2*m_diff_pow2])
+        coeff_0 = mm.Utils.complex_fsum([-2*total_m*z1_pow4*K*zeta_conj , 2*total_m*z1_pow4*zeta_conj , 4*total_m*z1_pow3*K*m_diff , - 4*total_m*z1_pow3*m_diff , - zeta*z1_pow6*K_pow2 , 2*zeta*z1_pow6*K , - zeta*z1_pow6 , zeta*z1_pow4*zeta_conj_pow2 , - 4*zeta*z1_pow3*m_diff*zeta_conj , 4*zeta*z1_pow2*m_diff_pow2 , 2*z1_pow5*K_pow2*m_diff , - 4*z1_pow5*K*m_diff , 2*z1_pow5*m_diff])
 
         # Calculate the coefficients of the 5th order complex polynomial
-<<<<<<< HEAD
-        # coeff_5 = Utils.complex_fsum([z1_pow2, -zeta_conj_pow2])
-        # coeff_4 = Utils.complex_fsum(
+        # coeff_5 = mm.Utils.complex_fsum([z1_pow2, -zeta_conj_pow2])
+        # coeff_4 = mm.Utils.complex_fsum(
         #     [-2. * total_m * zeta_conj,
         #      zeta * zeta_conj_pow2, -2. * m_diff * pos_z1,
         #      -zeta * z1_pow2])
-        # coeff_3 = Utils.complex_fsum(
+        # coeff_3 = mm.Utils.complex_fsum(
         #     [4. * total_m * zeta * zeta_conj,
         #      4. * m_diff * zeta_conj * pos_z1,
         #      2. * zeta_conj_pow2 * z1_pow2, -2. * z1_pow4])
-        # coeff_2 = Utils.complex_fsum(
+        # coeff_2 = mm.Utils.complex_fsum(
         #     [4. * total_m_pow2 * zeta,
         #      4. * total_m * m_diff * pos_z1,
         #      -4. * m_diff * zeta * zeta_conj * pos_z1,
         #      -2. * zeta * zeta_conj_pow2 * z1_pow2,
         #      4. * m_diff * z1_pow3, 2. * zeta * z1_pow4])
-        # coeff_1 = Utils.complex_fsum(
+        # coeff_1 = mm.Utils.complex_fsum(
         #     [-8. * total_m * m_diff * zeta * pos_z1,
         #      -4. * m_diff_pow2 * z1_pow2,
         #      -4. * total_m_pow2 * z1_pow2,
         #      -4. * total_m * zeta * zeta_conj * z1_pow2,
         #      -4. * m_diff * zeta_conj * z1_pow3,
         #      -zeta_conj_pow2 * z1_pow4, z1_pow3 * z1_pow3])
-        # coeff_0 = Utils.complex_fsum(
+        # coeff_0 = mm.Utils.complex_fsum(
         #     [4. * m_diff_pow2 * zeta,
         #      4. * total_m * m_diff * pos_z1,
         #      4. * m_diff * zeta * zeta_conj * pos_z1,
@@ -262,38 +251,6 @@
         #      zeta * zeta_conj_pow2 * z1_pow2,
         #      -2. * m_diff * z1_pow3 - zeta * z1_pow4])
         # coeff_0 *= z1_pow2
-=======
-        coeff_5 = mm.Utils.complex_fsum([z1_pow2, -zeta_conj_pow2])
-        coeff_4 = mm.Utils.complex_fsum(
-            [-2. * total_m * zeta_conj,
-             zeta * zeta_conj_pow2, -2. * m_diff * pos_z1,
-             -zeta * z1_pow2])
-        coeff_3 = mm.Utils.complex_fsum(
-            [4. * total_m * zeta * zeta_conj,
-             4. * m_diff * zeta_conj * pos_z1,
-             2. * zeta_conj_pow2 * z1_pow2, -2. * z1_pow4])
-        coeff_2 = mm.Utils.complex_fsum(
-            [4. * total_m_pow2 * zeta,
-             4. * total_m * m_diff * pos_z1,
-             -4. * m_diff * zeta * zeta_conj * pos_z1,
-             -2. * zeta * zeta_conj_pow2 * z1_pow2,
-             4. * m_diff * z1_pow3, 2. * zeta * z1_pow4])
-        coeff_1 = mm.Utils.complex_fsum(
-            [-8. * total_m * m_diff * zeta * pos_z1,
-             -4. * m_diff_pow2 * z1_pow2,
-             -4. * total_m_pow2 * z1_pow2,
-             -4. * total_m * zeta * zeta_conj * z1_pow2,
-             -4. * m_diff * zeta_conj * z1_pow3,
-             -zeta_conj_pow2 * z1_pow4, z1_pow3 * z1_pow3])
-        coeff_0 = mm.Utils.complex_fsum(
-            [4. * m_diff_pow2 * zeta,
-             4. * total_m * m_diff * pos_z1,
-             4. * m_diff * zeta * zeta_conj * pos_z1,
-             2. * total_m * zeta_conj * z1_pow2,
-             zeta * zeta_conj_pow2 * z1_pow2,
-             -2. * m_diff * z1_pow3 - zeta * z1_pow4])
-        coeff_0 *= z1_pow2
->>>>>>> 28d06e30
 
         # Return the coefficients of the polynomial
         coeffs_list = [coeff_0, coeff_1, coeff_2, coeff_3, coeff_4, coeff_5]
@@ -312,8 +269,7 @@
         m_diff_pow3 = m_diff * m_diff_pow2
 
         zeta = self._zeta
-<<<<<<< HEAD
-        zeta_conj = np.conjugate(zeta)
+        zeta_conj = zeta.conjugate()
         zeta_conj_pow2 = zeta_conj * zeta_conj
         zeta_conj_pow3 = zeta_conj * zeta_conj_pow2
 
@@ -336,12 +292,7 @@
         Gc_pow3 = Gc * Gc_pow2
         Gc_pow4 = Gc_pow2 * Gc_pow2
     
-        c_sum = Utils.complex_fsum
-=======
-        zeta_conj = zeta.conjugate()
-
         c_sum = mm.Utils.complex_fsum
->>>>>>> 28d06e30
 
         z1 = self._position_z1
         z1_pow2 = z1 * z1
@@ -440,17 +391,12 @@
                 self._solver = 'numpy'
                 self._polynomial_roots = np_polyroots(polynomial)
             else:
-<<<<<<< HEAD
-                #roots = [out[i] + out[i+5] * 1.j for i in range(5)]
+                # self._polynomial_roots = np.array([
+                #     out[0]+out[5]*1.j, out[1]+out[6]*1.j, out[2]+out[7]*1.j,
+                #     out[3]+out[8]*1.j, out[4]+out[9]*1.j])
                 roots = [out[i] + out[i+9] * 1.j for i in range(9) if ((abs(out[i]) > 1e-10 or abs(out[i+9]) > 1e-10) 
                         and (abs(out[i] - self._position_z1) > 1e-10 or abs(out[i+9]) > 1e-10))]
-                # roots = [out[i] + out[i+2] * 1.j for i in range(2)]
                 self._polynomial_roots = np.array(roots)
-=======
-                self._polynomial_roots = np.array([
-                    out[0]+out[5]*1.j, out[1]+out[6]*1.j, out[2]+out[7]*1.j,
-                    out[3]+out[8]*1.j, out[4]+out[9]*1.j])
->>>>>>> 28d06e30
         else:
             raise ValueError('Unknown solver: {:}'.format(self._solver))
         self._last_polynomial_input = polynomial_input
@@ -463,19 +409,12 @@
         roots = self._get_polynomial_roots(
             source_x=source_x, source_y=source_y)
 
-<<<<<<< HEAD
-        component2 = self.mass_1 / np.conjugate(roots - self._position_z1)
-        component3 = self.mass_2 / np.conjugate(roots - self._position_z2)
-        solutions = (self._zeta + self.G * np.conjugate(roots) + component2 + component3) / (1 - self.K)
+        roots_conj = np.conjugate(roots)
+        component2 = self.mass_1 / (roots_conj - self._position_z1)
+        component3 = self.mass_2 / (roots_conj - self._position_z2)
+        solutions = (self._zeta + self.G * roots_conj + component2 + component3) / (1 - self.K)
         # solutions = (self._zeta + 1 / np.conjugate(roots)) / (1 - self.K)
-=======
-        # Two lines below are simplified assuming
-        # self._position_z1.imag = 0 and same for z2.
-        roots_conj = np.conjugate(roots)
-        solutions = (self._zeta +
-                     self.mass_1 / (roots_conj - self._position_z1) +
-                     self.mass_2 / (roots_conj - self._position_z2))
->>>>>>> 28d06e30
+
         # This backs-up the lens equation.
 
 
