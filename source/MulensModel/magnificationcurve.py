--- conflicted
+++ resolved
@@ -255,15 +255,6 @@
                 "the model provided has " + str(self.parameters.n_lenses) +
                 " lenses")
 
-<<<<<<< HEAD
-        pspl_magnification = get_pspl_magnification(self.trajectory)
-        methods = np.array(self._methods_for_epochs())
-        if np.all(methods == None):
-            return pspl_magnification
-
-        point_lens = PointLens(self.parameters)
-        magnification = pspl_magnification
-=======
         if self.parameters.is_external_mass_sheet:
             point_lens = PointLensWithShear(self.parameters)
             magnification = point_lens.get_point_source_magnification(
@@ -277,7 +268,6 @@
             return magnification
         methods_ = np.array(methods)
 
->>>>>>> f2b005c7
         u2 = self.trajectory.x**2 + self.trajectory.y**2
         u_all = np.sqrt(u2)
 
